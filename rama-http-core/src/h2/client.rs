//! Client implementation of the HTTP/2 protocol.
//!
//! # Getting started
//!
//! Running an HTTP/2 client requires the caller to establish the underlying
//! connection as well as get the connection to a state that is ready to begin
//! the HTTP/2 handshake. See [here](../index.html#handshake) for more
//! details.
//!
//! This could be as basic as using Tokio's [`TcpStream`] to connect to a remote
//! host, but usually it means using either ALPN or HTTP/1.1 protocol upgrades.
//!
//! Once a connection is obtained, it is passed to [`handshake`], which will
//! begin the [HTTP/2 handshake]. This returns a future that completes once
//! the handshake process is performed and HTTP/2 streams may be initialized.
//!
//! [`handshake`] uses default configuration values. There are a number of
//! settings that can be changed by using [`Builder`] instead.
//!
//! Once the handshake future completes, the caller is provided with a
//! [`Connection`] instance and a [`SendRequest`] instance. The [`Connection`]
//! instance is used to drive the connection (see [Managing the connection]).
//! The [`SendRequest`] instance is used to initialize new streams (see [Making
//! requests]).
//!
//! # Making requests
//!
//! Requests are made using the [`SendRequest`] handle provided by the handshake
//! future. Once a request is submitted, an HTTP/2 stream is initialized and
//! the request is sent to the server.
//!
//! A request body and request trailers are sent using [`SendRequest`] and the
//! server's response is returned once the [`ResponseFuture`] future completes.
//! Both the [`SendStream`] and [`ResponseFuture`] instances are returned by
//! [`SendRequest::send_request`] and are tied to the HTTP/2 stream
//! initialized by the sent request.
//!
//! The [`SendRequest::poll_ready`] function returns `Ready` when a new HTTP/2
//! stream can be created, i.e. as long as the current number of active streams
//! is below [`MAX_CONCURRENT_STREAMS`]. If a new stream cannot be created, the
//! caller will be notified once an existing stream closes, freeing capacity for
//! the caller.  The caller should use [`SendRequest::poll_ready`] to check for
//! capacity before sending a request to the server.
//!
//! [`SendRequest`] enforces the [`MAX_CONCURRENT_STREAMS`] setting. The user
//! must not send a request if `poll_ready` does not return `Ready`. Attempting
//! to do so will result in an [`Error`] being returned.
//!
//! # Managing the connection
//!
//! The [`Connection`] instance is used to manage connection state. The caller
//! is required to call [`Connection::poll`] in order to advance state.
//! [`SendRequest::send_request`] and other functions have no effect unless
//! [`Connection::poll`] is called.
//!
//! The [`Connection`] instance should only be dropped once [`Connection::poll`]
//! returns `Ready`. At this point, the underlying socket has been closed and no
//! further work needs to be done.
//!
//! The easiest way to ensure that the [`Connection`] instance gets polled is to
//! submit the [`Connection`] instance to an [executor]. The executor will then
//! manage polling the connection until the connection is complete.
//! Alternatively, the caller can call `poll` manually.
//!
//! # Example
//!
//! ```rust, no_run
//!
//! use rama_http_core::h2::client;
//! use rama_http_types::{Request, Method};
//! use std::error::Error;
//! use tokio::net::TcpStream;
//!
//! #[tokio::main]
//! pub async fn main() -> Result<(), Box<dyn Error>> {
//!     // Establish TCP connection to the server.
//!     let tcp = TcpStream::connect("127.0.0.1:5928").await?;
//!     let (h2, connection) = client::handshake(tcp).await?;
//!     tokio::spawn(async move {
//!         connection.await.unwrap();
//!     });
//!
//!     let mut h2 = h2.ready().await?;
//!     // Prepare the HTTP request to send to the server.
//!     let request = Request::builder()
//!                     .method(Method::GET)
//!                     .uri("https://www.example.com/")
//!                     .body(())
//!                     .unwrap();
//!
//!     // Send the request. The second tuple item allows the caller
//!     // to stream a request body.
//!     let (response, _) = h2.send_request(request, true).unwrap();
//!
//!     let (head, mut body) = response.await?.into_parts();
//!
//!     println!("Received response: {:?}", head);
//!
//!     // The `flow_control` handle allows the caller to manage
//!     // flow control.
//!     //
//!     // Whenever data is received, the caller is responsible for
//!     // releasing capacity back to the server once it has freed
//!     // the data from memory.
//!     let mut flow_control = body.flow_control().clone();
//!
//!     while let Some(chunk) = body.data().await {
//!         let chunk = chunk?;
//!         println!("RX: {:?}", chunk);
//!
//!         // Let the server send more data.
//!         let _ = flow_control.release_capacity(chunk.len());
//!     }
//!
//!     Ok(())
//! }
//! ```
//!
//! [`TcpStream`]: https://docs.rs/tokio-core/0.1/tokio_core/net/struct.TcpStream.html
//! [`handshake`]: fn.handshake.html
//! [executor]: https://docs.rs/futures/0.1/futures/future/trait.Executor.html
//! [`SendRequest`]: struct.SendRequest.html
//! [`SendStream`]: ../struct.SendStream.html
//! [Making requests]: #making-requests
//! [Managing the connection]: #managing-the-connection
//! [`Connection`]: struct.Connection.html
//! [`Connection::poll`]: struct.Connection.html#method.poll
//! [`SendRequest::send_request`]: struct.SendRequest.html#method.send_request
//! [`MAX_CONCURRENT_STREAMS`]: http://httpwg.org/specs/rfc7540.html#SettingValues
//! [`SendRequest`]: struct.SendRequest.html
//! [`ResponseFuture`]: struct.ResponseFuture.html
//! [`SendRequest::poll_ready`]: struct.SendRequest.html#method.poll_ready
//! [HTTP/2 handshake]: http://httpwg.org/specs/rfc7540.html#ConnectionHeader
//! [`Builder`]: struct.Builder.html
//! [`Error`]: ../struct.Error.html

use crate::h2::codec::{Codec, SendError, UserError};
use crate::h2::proto::{self, Error};
use crate::h2::{FlowControl, PingPong, RecvStream, SendStream};

use rama_core::bytes::{Buf, Bytes};
use rama_core::telemetry::tracing::{self, Instrument};
use rama_http::proto::h2::frame::{EarlyFrame, EarlyFrameStreamContext};
use rama_http_types::dep::http::{request, uri};
use rama_http_types::proto::h1::headers::original::OriginalHttp1Headers;
use rama_http_types::proto::h2::PseudoHeaderOrder;
use rama_http_types::proto::h2::ext::Protocol;
use rama_http_types::proto::h2::frame::StreamDependency;
use rama_http_types::proto::h2::frame::{Headers, Pseudo, Reason, Settings, StreamId};
use rama_http_types::proto::h2::frame::{SettingOrder, SettingsConfig};
use rama_http_types::{HeaderMap, Method, Request, Response, Version};
use std::fmt;
use std::pin::Pin;
use std::task::{Context, Poll};
use std::time::Duration;
use tokio::io::{AsyncRead, AsyncWrite, AsyncWriteExt};

/// Initializes new HTTP/2 streams on a connection by sending a request.
///
/// This type does no work itself. Instead, it is a handle to the inner
/// connection state held by [`Connection`]. If the associated connection
/// instance is dropped, all `SendRequest` functions will return [`Error`].
///
/// [`SendRequest`] instances are able to move to and operate on separate tasks
/// / threads than their associated [`Connection`] instance. Internally, there
/// is a buffer used to stage requests before they get written to the
/// connection. There is no guarantee that requests get written to the
/// connection in FIFO order as HTTP/2 prioritization logic can play a role.
///
/// [`SendRequest`] implements [`Clone`], enabling the creation of many
/// instances that are backed by a single connection.
///
/// See [module] level documentation for more details.
///
/// [module]: index.html
/// [`Connection`]: struct.Connection.html
/// [`Clone`]: https://doc.rust-lang.org/std/clone/trait.Clone.html
/// [`Error`]: ../struct.Error.html
pub struct SendRequest<B: Buf> {
    inner: proto::Streams<B, Peer>,
    pending: Option<proto::OpaqueStreamRef>,
}

/// Returns a `SendRequest` instance once it is ready to send at least one
/// request.
#[derive(Debug)]
pub struct ReadySendRequest<B: Buf> {
    inner: Option<SendRequest<B>>,
}

/// Manages all state associated with an HTTP/2 client connection.
///
/// A `Connection` is backed by an I/O resource (usually a TCP socket) and
/// implements the HTTP/2 client logic for that connection. It is responsible
/// for driving the internal state forward, performing the work requested of the
/// associated handles ([`SendRequest`], [`ResponseFuture`], [`SendStream`],
/// [`RecvStream`]).
///
/// `Connection` values are created by calling [`handshake`]. Once a
/// `Connection` value is obtained, the caller must repeatedly call [`poll`]
/// until `Ready` is returned. The easiest way to do this is to submit the
/// `Connection` instance to an [executor].
///
/// [module]: index.html
/// [`handshake`]: fn.handshake.html
/// [`SendRequest`]: struct.SendRequest.html
/// [`ResponseFuture`]: struct.ResponseFuture.html
/// [`SendStream`]: ../struct.SendStream.html
/// [`RecvStream`]: ../struct.RecvStream.html
/// [`poll`]: #method.poll
/// [executor]: https://docs.rs/futures/0.1/futures/future/trait.Executor.html
///
/// # Examples
///
/// ```
/// # use tokio::io::{AsyncRead, AsyncWrite};
/// # use rama_http_core::h2::client;
/// # use rama_http_core::h2::client::*;
/// #
/// # async fn doc<T>(my_io: T) -> Result<(), rama_http_core::h2::Error>
/// # where T: AsyncRead + AsyncWrite + Send + Unpin + 'static,
/// # {
///     let (send_request, connection) = client::handshake(my_io).await?;
///     // Submit the connection handle to an executor.
///     tokio::spawn(async { connection.await.expect("connection failed"); });
///
///     // Now, use `send_request` to initialize HTTP/2 streams.
///     // ...
/// # Ok(())
/// # }
/// #
/// # pub fn main() {}
/// ```
#[must_use = "futures do nothing unless polled"]
pub struct Connection<T, B: Buf = Bytes> {
    inner: proto::Connection<T, Peer, B>,
}

/// A future of an HTTP response.
#[derive(Debug)]
#[must_use = "futures do nothing unless polled"]
pub struct ResponseFuture {
    inner: proto::OpaqueStreamRef,
    push_promise_consumed: bool,
}

/// A future of a pushed HTTP response.
///
/// We have to differentiate between pushed and non pushed because of the spec
/// <https://httpwg.org/specs/rfc7540.html#PUSH_PROMISE>
/// > PUSH_PROMISE frames MUST only be sent on a peer-initiated stream
/// > that is in either the "open" or "half-closed (remote)" state.
#[derive(Debug)]
#[must_use = "futures do nothing unless polled"]
pub struct PushedResponseFuture {
    inner: ResponseFuture,
}

/// A pushed response and corresponding request headers
#[derive(Debug)]
pub struct PushPromise {
    /// The request headers
    request: Request<()>,

    /// The pushed response
    response: PushedResponseFuture,
}

/// A stream of pushed responses and corresponding promised requests
#[derive(Debug)]
#[must_use = "streams do nothing unless polled"]
pub struct PushPromises {
    inner: proto::OpaqueStreamRef,
}

/// Builds client connections with custom configuration values.
///
/// Methods can be chained in order to set the configuration values.
///
/// The client is constructed by calling [`handshake`] and passing the I/O
/// handle that will back the HTTP/2 server.
///
/// New instances of `Builder` are obtained via [`Builder::new`].
///
/// See function level documentation for details on the various client
/// configuration settings.
///
/// [`Builder::new`]: struct.Builder.html#method.new
/// [`handshake`]: struct.Builder.html#method.handshake
///
/// # Examples
///
/// ```
/// # use tokio::io::{AsyncRead, AsyncWrite};
/// # use rama_http_core::h2::client::*;
/// # use rama_core::bytes::Bytes;
/// #
/// # async fn doc<T: AsyncRead + AsyncWrite + Unpin>(my_io: T)
///     -> Result<((SendRequest<Bytes>, Connection<T, Bytes>)), rama_http_core::h2::Error>
/// # {
/// // `client_fut` is a future representing the completion of the HTTP/2
/// // handshake.
/// let client_fut = Builder::new()
///     .initial_window_size(1_000_000)
///     .max_concurrent_streams(1000)
///     .handshake(my_io);
/// # client_fut.await
/// # }
/// #
/// # pub fn main() {}
/// ```
#[derive(Clone, Debug)]
pub struct Builder {
    /// Time to keep locally reset streams around before reaping.
    reset_stream_duration: Duration,

    /// Initial maximum number of locally initiated (send) streams.
    /// After receiving a SETTINGS frame from the remote peer,
    /// the connection will overwrite this value with the
    /// MAX_CONCURRENT_STREAMS specified in the frame.
    /// If no value is advertised by the remote peer in the initial SETTINGS
    /// frame, it will be set to usize::MAX.
    initial_max_send_streams: usize,

    /// Initial target window size for new connections.
    initial_target_connection_window_size: Option<u32>,

    /// Maximum amount of bytes to "buffer" for writing per stream.
    max_send_buffer_size: usize,

    /// Maximum number of locally reset streams to keep at a time.
    reset_stream_max: usize,

    /// Maximum number of remotely reset streams to allow in the pending
    /// accept queue.
    pending_accept_reset_stream_max: usize,

    /// Initial `Settings` frame to send as part of the handshake.
    settings: Option<Settings>,

    /// If true and if `Settings` are set, the settings defined will overwrite initial
    /// settings given by the replay
    overwrite_replay_settings: bool,

    /// The stream ID of the first (lowest) stream. Subsequent streams will use
    /// monotonically increasing stream IDs.
    stream_id: StreamId,

    /// Maximum number of locally reset streams due to protocol error across
    /// the lifetime of the connection.
    ///
    /// When this gets exceeded, we issue GOAWAYs.
    local_max_error_reset_streams: Option<usize>,

    /// The headers frame pseudo order
    headers_pseudo_order: Option<PseudoHeaderOrder>,

    /// The early frames to be used by the client
    early_frames: Option<Vec<EarlyFrame>>,
}

#[derive(Debug)]
pub(crate) struct Peer;

// ===== impl SendRequest =====

impl<B> SendRequest<B>
where
    B: Buf,
{
    /// Returns `Ready` when the connection can initialize a new HTTP/2
    /// stream.
    ///
    /// This function must return `Ready` before `send_request` is called. When
    /// `Poll::Pending` is returned, the task will be notified once the readiness
    /// state changes.
    ///
    /// See [module] level docs for more details.
    ///
    /// [module]: index.html
    pub fn poll_ready(&mut self, cx: &mut Context) -> Poll<Result<(), crate::h2::Error>> {
        ready!(self.inner.poll_pending_open(cx, self.pending.as_ref()))?;
        self.pending = None;
        Poll::Ready(Ok(()))
    }

    /// Consumes `self`, returning a future that returns `self` back once it is
    /// ready to send a request.
    ///
    /// This function should be called before calling `send_request`.
    ///
    /// This is a functional combinator for [`poll_ready`]. The returned future
    /// will call `SendStream::poll_ready` until `Ready`, then returns `self` to
    /// the caller.
    ///
    /// # Examples
    ///
    /// ```rust
    /// # use rama_http_core::h2::client::*;
    /// # use rama_http_types::*;
    /// # async fn doc(send_request: SendRequest<&'static [u8]>)
    /// # {
    /// // First, wait until the `send_request` handle is ready to send a new
    /// // request
    /// let mut send_request = send_request.ready().await.unwrap();
    /// // Use `send_request` here.
    /// # }
    /// # pub fn main() {}
    /// ```
    ///
    /// See [module] level docs for more details.
    ///
    /// [`poll_ready`]: #method.poll_ready
    /// [module]: index.html
    pub fn ready(self) -> ReadySendRequest<B> {
        ReadySendRequest { inner: Some(self) }
    }

    /// Sends a HTTP/2 request to the server.
    ///
    /// `send_request` initializes a new HTTP/2 stream on the associated
    /// connection, then sends the given request using this new stream. Only the
    /// request head is sent.
    ///
    /// On success, a [`ResponseFuture`] instance and [`SendStream`] instance
    /// are returned. The [`ResponseFuture`] instance is used to get the
    /// server's response and the [`SendStream`] instance is used to send a
    /// request body or trailers to the server over the same HTTP/2 stream.
    ///
    /// To send a request body or trailers, set `end_of_stream` to `false`.
    /// Then, use the returned [`SendStream`] instance to stream request body
    /// chunks or send trailers. If `end_of_stream` is **not** set to `false`
    /// then attempting to call [`SendStream::send_data`] or
    /// [`SendStream::send_trailers`] will result in an error.
    ///
    /// If no request body or trailers are to be sent, set `end_of_stream` to
    /// `true` and drop the returned [`SendStream`] instance.
    ///
    /// # A note on HTTP versions
    ///
    /// The provided `Request` will be encoded differently depending on the
    /// value of its version field. If the version is set to 2.0, then the
    /// request is encoded as per the specification recommends.
    ///
    /// If the version is set to a lower value, then the request is encoded to
    /// preserve the characteristics of HTTP 1.1 and lower. Specifically, host
    /// headers are permitted and the `:authority` pseudo header is not
    /// included.
    ///
    /// The caller should always set the request's version field to 2.0 unless
    /// specifically transmitting an HTTP 1.1 request over 2.0.
    ///
    /// # Examples
    ///
    /// Sending a request with no body
    ///
    /// ```rust
    /// # use rama_http_core::h2::client::*;
    /// # use rama_http_types::*;
    /// # async fn doc(send_request: SendRequest<&'static [u8]>)
    /// # {
    /// // First, wait until the `send_request` handle is ready to send a new
    /// // request
    /// let mut send_request = send_request.ready().await.unwrap();
    /// // Prepare the HTTP request to send to the server.
    /// let request = Request::get("https://www.example.com/")
    ///     .body(())
    ///     .unwrap();
    ///
    /// // Send the request to the server. Since we are not sending a
    /// // body or trailers, we can drop the `SendStream` instance.
    /// let (response, _) = send_request.send_request(request, true).unwrap();
    /// let response = response.await.unwrap();
    /// // Process the response
    /// # }
    /// # pub fn main() {}
    /// ```
    ///
    /// Sending a request with a body and trailers
    ///
    /// ```rust
    /// # use rama_http_core::h2::client::*;
    /// # use rama_http_types::*;
    /// # async fn doc(send_request: SendRequest<&'static [u8]>)
    /// # {
    /// // First, wait until the `send_request` handle is ready to send a new
    /// // request
    /// let mut send_request = send_request.ready().await.unwrap();
    ///
    /// // Prepare the HTTP request to send to the server.
    /// let request = Request::get("https://www.example.com/")
    ///     .body(())
    ///     .unwrap();
    ///
    /// // Send the request to the server. If we are not sending a
    /// // body or trailers, we can drop the `SendStream` instance.
    /// let (response, mut send_stream) = send_request
    ///     .send_request(request, false).unwrap();
    ///
    /// // At this point, one option would be to wait for send capacity.
    /// // Doing so would allow us to not hold data in memory that
    /// // cannot be sent. However, this is not a requirement, so this
    /// // example will skip that step. See `SendStream` documentation
    /// // for more details.
    /// send_stream.send_data(b"hello", false).unwrap();
    /// send_stream.send_data(b"world", false).unwrap();
    ///
    /// // Send the trailers.
    /// let mut trailers = HeaderMap::new();
    /// trailers.insert(
    ///     header::HeaderName::from_bytes(b"my-trailer").unwrap(),
    ///     header::HeaderValue::from_bytes(b"hello").unwrap());
    ///
    /// send_stream.send_trailers(trailers, Default::default()).unwrap();
    ///
    /// let response = response.await.unwrap();
    /// // Process the response
    /// # }
    /// # pub fn main() {}
    /// ```
    ///
    /// [`ResponseFuture`]: struct.ResponseFuture.html
    /// [`SendStream`]: ../struct.SendStream.html
    /// [`SendStream::send_data`]: ../struct.SendStream.html#method.send_data
    /// [`SendStream::send_trailers`]: ../struct.SendStream.html#method.send_trailers
    pub fn send_request(
        &mut self,
        request: Request<()>,
        end_of_stream: bool,
    ) -> Result<(ResponseFuture, SendStream<B>), crate::h2::Error> {
        self.inner
            .send_request(request, end_of_stream, self.pending.as_ref())
            .map_err(Into::into)
            .map(|(stream, is_full)| {
                if stream.is_pending_open() && is_full {
                    // Only prevent sending another request when the request queue
                    // is not full.
                    self.pending = Some(stream.clone_to_opaque());
                }

                let response = ResponseFuture {
                    inner: stream.clone_to_opaque(),
                    push_promise_consumed: false,
                };

                let stream = SendStream::new(stream);

                (response, stream)
            })
    }

    /// Returns whether the [extended CONNECT protocol][1] is enabled or not.
    ///
    /// This setting is configured by the server peer by sending the
    /// [`SETTINGS_ENABLE_CONNECT_PROTOCOL` parameter][2] in a `SETTINGS` frame.
    /// This method returns the currently acknowledged value received from the
    /// remote.
    ///
    /// [1]: https://datatracker.ietf.org/doc/html/rfc8441#section-4
    /// [2]: https://datatracker.ietf.org/doc/html/rfc8441#section-3
    pub fn is_extended_connect_protocol_enabled(&self) -> bool {
        self.inner.is_extended_connect_protocol_enabled()
    }

    /// Returns the current max send streams
    pub fn current_max_send_streams(&self) -> usize {
        self.inner.current_max_send_streams()
    }

    /// Returns the current max recv streams
    pub fn current_max_recv_streams(&self) -> usize {
        self.inner.current_max_recv_streams()
    }
}

impl<B> fmt::Debug for SendRequest<B>
where
    B: Buf,
{
    fn fmt(&self, fmt: &mut fmt::Formatter) -> fmt::Result {
        fmt.debug_struct("SendRequest").finish()
    }
}

impl<B> Clone for SendRequest<B>
where
    B: Buf,
{
    fn clone(&self) -> Self {
        SendRequest {
            inner: self.inner.clone(),
            pending: None,
        }
    }
}

#[cfg(feature = "unstable")]
impl<B> SendRequest<B>
where
    B: Buf,
{
    /// Returns the number of active streams.
    ///
    /// An active stream is a stream that has not yet transitioned to a closed
    /// state.
    pub fn num_active_streams(&self) -> usize {
        self.inner.num_active_streams()
    }

    /// Returns the number of streams that are held in memory.
    ///
    /// A wired stream is a stream that is either active or is closed but must
    /// stay in memory for some reason. For example, there are still outstanding
    /// userspace handles pointing to the slot.
    pub fn num_wired_streams(&self) -> usize {
        self.inner.num_wired_streams()
    }
}

// ===== impl ReadySendRequest =====

impl<B> Future for ReadySendRequest<B>
where
    B: Buf,
{
    type Output = Result<SendRequest<B>, crate::h2::Error>;

    fn poll(mut self: Pin<&mut Self>, cx: &mut Context<'_>) -> Poll<Self::Output> {
        match &mut self.inner {
            Some(send_request) => {
                ready!(send_request.poll_ready(cx))?;
            }
            None => panic!("called `poll` after future completed"),
        }

        Poll::Ready(Ok(self.inner.take().unwrap()))
    }
}

// ===== impl Builder =====

impl Builder {
    /// Returns a new client builder instance initialized with default
    /// configuration values.
    ///
    /// Configuration methods can be chained on the return value.
    ///
    /// # Examples
    ///
    /// ```
    /// # use tokio::io::{AsyncRead, AsyncWrite};
    /// # use rama_http_core::h2::client::*;
    /// # use rama_core::bytes::Bytes;
    /// #
    /// # async fn doc<T: AsyncRead + AsyncWrite + Unpin>(my_io: T)
    /// # -> Result<((SendRequest<Bytes>, Connection<T, Bytes>)), rama_http_core::h2::Error>
    /// # {
    /// // `client_fut` is a future representing the completion of the HTTP/2
    /// // handshake.
    /// let client_fut = Builder::new()
    ///     .initial_window_size(1_000_000)
    ///     .max_concurrent_streams(1000)
    ///     .handshake(my_io);
    /// # client_fut.await
    /// # }
    /// #
    /// # pub fn main() {}
    /// ```
    pub fn new() -> Builder {
        Builder {
            max_send_buffer_size: proto::DEFAULT_MAX_SEND_BUFFER_SIZE,
            reset_stream_duration: Duration::from_secs(proto::DEFAULT_RESET_STREAM_SECS),
            reset_stream_max: proto::DEFAULT_RESET_STREAM_MAX,
            pending_accept_reset_stream_max: proto::DEFAULT_REMOTE_RESET_STREAM_MAX,
            initial_target_connection_window_size: None,
            initial_max_send_streams: usize::MAX,
            settings: None,
            overwrite_replay_settings: false,
            stream_id: 1.into(),
            local_max_error_reset_streams: Some(proto::DEFAULT_LOCAL_RESET_COUNT_MAX),
            headers_pseudo_order: None,
            early_frames: None,
        }
    }

    /// Set http2 header pseudo order
    pub fn headers_pseudo_order(&mut self, order: PseudoHeaderOrder) -> &mut Self {
        self.headers_pseudo_order = Some(order);
        self
    }

    /// Settings frame order
    pub fn setting_order(&mut self, order: SettingOrder) -> &mut Self {
        self.settings
            .get_or_insert_default()
            .set_setting_order(Some(order));
        self
    }

    pub fn early_frames(&mut self, early_frames: Vec<EarlyFrame>) -> &mut Self {
        self.early_frames = Some(early_frames);
        self
    }

    pub fn setting_config(&mut self, config: SettingsConfig) -> &mut Self {
        self.settings.get_or_insert_default().set_config(config);
        self
    }

    /// Indicates the initial window size (in octets) for stream-level
    /// flow control for received data.
    ///
    /// The initial window of a stream is used as part of flow control. For more
    /// details, see [`FlowControl`].
    ///
    /// The default value is 65,535.
    ///
    /// [`FlowControl`]: ../struct.FlowControl.html
    ///
    /// # Examples
    ///
    /// ```
    /// # use tokio::io::{AsyncRead, AsyncWrite};
    /// # use rama_http_core::h2::client::*;
    /// # use rama_core::bytes::Bytes;
    /// #
    /// # async fn doc<T: AsyncRead + AsyncWrite + Unpin>(my_io: T)
    /// # -> Result<((SendRequest<Bytes>, Connection<T, Bytes>)), rama_http_core::h2::Error>
    /// # {
    /// // `client_fut` is a future representing the completion of the HTTP/2
    /// // handshake.
    /// let client_fut = Builder::new()
    ///     .initial_window_size(1_000_000)
    ///     .handshake(my_io);
    /// # client_fut.await
    /// # }
    /// #
    /// # pub fn main() {}
    /// ```
    pub fn initial_window_size(&mut self, size: u32) -> &mut Self {
        self.settings
            .get_or_insert_default()
            .set_initial_window_size(Some(size));
        self
    }

    /// Indicates the initial window size (in octets) for connection-level flow control
    /// for received data.
    ///
    /// The initial window of a connection is used as part of flow control. For more details,
    /// see [`FlowControl`].
    ///
    /// The default value is 65,535.
    ///
    /// [`FlowControl`]: ../struct.FlowControl.html
    ///
    /// # Examples
    ///
    /// ```
    /// # use tokio::io::{AsyncRead, AsyncWrite};
    /// # use rama_http_core::h2::client::*;
    /// # use rama_core::bytes::Bytes;
    /// #
    /// # async fn doc<T: AsyncRead + AsyncWrite + Unpin>(my_io: T)
    /// # -> Result<((SendRequest<Bytes>, Connection<T, Bytes>)), rama_http_core::h2::Error>
    /// # {
    /// // `client_fut` is a future representing the completion of the HTTP/2
    /// // handshake.
    /// let client_fut = Builder::new()
    ///     .initial_connection_window_size(1_000_000)
    ///     .handshake(my_io);
    /// # client_fut.await
    /// # }
    /// #
    /// # pub fn main() {}
    /// ```
    pub fn initial_connection_window_size(&mut self, size: u32) -> &mut Self {
        self.initial_target_connection_window_size = Some(size);
        self
    }

    /// Indicates the size (in octets) of the largest HTTP/2 frame payload that the
    /// configured client is able to accept.
    ///
    /// The sender may send data frames that are **smaller** than this value,
    /// but any data larger than `max` will be broken up into multiple `DATA`
    /// frames.
    ///
    /// The value **must** be between 16,384 and 16,777,215. The default value is 16,384.
    ///
    /// # Examples
    ///
    /// ```
    /// # use tokio::io::{AsyncRead, AsyncWrite};
    /// # use rama_http_core::h2::client::*;
    /// # use rama_core::bytes::Bytes;
    /// #
    /// # async fn doc<T: AsyncRead + AsyncWrite + Unpin>(my_io: T)
    /// # -> Result<((SendRequest<Bytes>, Connection<T, Bytes>)), rama_http_core::h2::Error>
    /// # {
    /// // `client_fut` is a future representing the completion of the HTTP/2
    /// // handshake.
    /// let client_fut = Builder::new()
    ///     .max_frame_size(1_000_000)
    ///     .handshake(my_io);
    /// # client_fut.await
    /// # }
    /// #
    /// # pub fn main() {}
    /// ```
    ///
    /// # Panics
    ///
    /// This function panics if `max` is not within the legal range specified
    /// above.
    pub fn max_frame_size(&mut self, max: u32) -> &mut Self {
        self.settings
            .get_or_insert_default()
            .set_max_frame_size(Some(max));
        self
    }

    /// Sets the max size of received header frames.
    ///
    /// This advisory setting informs a peer of the maximum size of header list
    /// that the sender is prepared to accept, in octets. The value is based on
    /// the uncompressed size of header fields, including the length of the name
    /// and value in octets plus an overhead of 32 octets for each header field.
    ///
    /// This setting is also used to limit the maximum amount of data that is
    /// buffered to decode HEADERS frames.
    ///
    /// # Examples
    ///
    /// ```
    /// # use tokio::io::{AsyncRead, AsyncWrite};
    /// # use rama_http_core::h2::client::*;
    /// # use rama_core::bytes::Bytes;
    /// #
    /// # async fn doc<T: AsyncRead + AsyncWrite + Unpin>(my_io: T)
    /// # -> Result<((SendRequest<Bytes>, Connection<T, Bytes>)), rama_http_core::h2::Error>
    /// # {
    /// // `client_fut` is a future representing the completion of the HTTP/2
    /// // handshake.
    /// let client_fut = Builder::new()
    ///     .max_header_list_size(16 * 1024)
    ///     .handshake(my_io);
    /// # client_fut.await
    /// # }
    /// #
    /// # pub fn main() {}
    /// ```
    pub fn max_header_list_size(&mut self, max: u32) -> &mut Self {
        self.settings
            .get_or_insert_default()
            .set_max_header_list_size(Some(max));
        self
    }

    /// Sets the maximum number of concurrent streams.
    ///
    /// The maximum concurrent streams setting only controls the maximum number
    /// of streams that can be initiated by the remote peer. In other words,
    /// when this setting is set to 100, this does not limit the number of
    /// concurrent streams that can be created by the caller.
    ///
    /// It is recommended that this value be no smaller than 100, so as to not
    /// unnecessarily limit parallelism. However, any value is legal, including
    /// 0. If `max` is set to 0, then the remote will not be permitted to
    /// initiate streams.
    ///
    /// Note that streams in the reserved state, i.e., push promises that have
    /// been reserved but the stream has not started, do not count against this
    /// setting.
    ///
    /// Also note that if the remote *does* exceed the value set here, it is not
    /// a protocol level error. Instead, the `h2` library will immediately reset
    /// the stream.
    ///
    /// See [Section 5.1.2] in the HTTP/2 spec for more details.
    ///
    /// [Section 5.1.2]: https://http2.github.io/http2-spec/#rfc.section.5.1.2
    ///
    /// # Examples
    ///
    /// ```
    /// # use tokio::io::{AsyncRead, AsyncWrite};
    /// # use rama_http_core::h2::client::*;
    /// # use rama_core::bytes::Bytes;
    /// #
    /// # async fn doc<T: AsyncRead + AsyncWrite + Unpin>(my_io: T)
    /// # -> Result<((SendRequest<Bytes>, Connection<T, Bytes>)), rama_http_core::h2::Error>
    /// # {
    /// // `client_fut` is a future representing the completion of the HTTP/2
    /// // handshake.
    /// let client_fut = Builder::new()
    ///     .max_concurrent_streams(1000)
    ///     .handshake(my_io);
    /// # client_fut.await
    /// # }
    /// #
    /// # pub fn main() {}
    /// ```
    pub fn max_concurrent_streams(&mut self, max: u32) -> &mut Self {
        self.settings
            .get_or_insert_default()
            .set_max_concurrent_streams(Some(max));
        self
    }

    /// Sets the initial maximum of locally initiated (send) streams.
    ///
    /// The initial settings will be overwritten by the remote peer when
    /// the SETTINGS frame is received. The new value will be set to the
    /// `max_concurrent_streams()` from the frame. If no value is advertised in
    /// the initial SETTINGS frame from the remote peer as part of
    /// [HTTP/2 Connection Preface], `usize::MAX` will be set.
    ///
    /// This setting prevents the caller from exceeding this number of
    /// streams that are counted towards the concurrency limit.
    ///
    /// Sending streams past the limit returned by the peer will be treated
    /// as a stream error of type PROTOCOL_ERROR or REFUSED_STREAM.
    ///
    /// See [Section 5.1.2] in the HTTP/2 spec for more details.
    ///
    /// The default value is `usize::MAX`.
    ///
    /// [HTTP/2 Connection Preface]: https://httpwg.org/specs/rfc9113.html#preface
    /// [Section 5.1.2]: https://httpwg.org/specs/rfc9113.html#rfc.section.5.1.2
    ///
    /// # Examples
    ///
    /// ```
    /// # use tokio::io::{AsyncRead, AsyncWrite};
    /// # use rama_http_core::h2::client::*;
    /// # use rama_core::bytes::Bytes;
    /// #
    /// # async fn doc<T: AsyncRead + AsyncWrite + Unpin>(my_io: T)
    /// # -> Result<((SendRequest<Bytes>, Connection<T, Bytes>)), rama_http_core::h2::Error>
    /// # {
    /// // `client_fut` is a future representing the completion of the HTTP/2
    /// // handshake.
    /// let client_fut = Builder::new()
    ///     .initial_max_send_streams(1000)
    ///     .handshake(my_io);
    /// # client_fut.await
    /// # }
    /// #
    /// # pub fn main() {}
    /// ```
    pub fn initial_max_send_streams(&mut self, initial: usize) -> &mut Self {
        self.initial_max_send_streams = initial;
        self
    }

    /// Sets the maximum number of concurrent locally reset streams.
    ///
    /// When a stream is explicitly reset, the HTTP/2 specification requires
    /// that any further frames received for that stream must be ignored for
    /// "some time".
    ///
    /// In order to satisfy the specification, internal state must be maintained
    /// to implement the behavior. This state grows linearly with the number of
    /// streams that are locally reset.
    ///
    /// The `max_concurrent_reset_streams` setting configures sets an upper
    /// bound on the amount of state that is maintained. When this max value is
    /// reached, the oldest reset stream is purged from memory.
    ///
    /// Once the stream has been fully purged from memory, any additional frames
    /// received for that stream will result in a connection level protocol
    /// error, forcing the connection to terminate.
    ///
    /// The default value is 10.
    ///
    /// # Examples
    ///
    /// ```
    /// # use tokio::io::{AsyncRead, AsyncWrite};
    /// # use rama_http_core::h2::client::*;
    /// # use rama_core::bytes::Bytes;
    /// #
    /// # async fn doc<T: AsyncRead + AsyncWrite + Unpin>(my_io: T)
    /// # -> Result<((SendRequest<Bytes>, Connection<T, Bytes>)), rama_http_core::h2::Error>
    /// # {
    /// // `client_fut` is a future representing the completion of the HTTP/2
    /// // handshake.
    /// let client_fut = Builder::new()
    ///     .max_concurrent_reset_streams(1000)
    ///     .handshake(my_io);
    /// # client_fut.await
    /// # }
    /// #
    /// # pub fn main() {}
    /// ```
    pub fn max_concurrent_reset_streams(&mut self, max: usize) -> &mut Self {
        self.reset_stream_max = max;
        self
    }

    /// Sets the duration to remember locally reset streams.
    ///
    /// When a stream is explicitly reset, the HTTP/2 specification requires
    /// that any further frames received for that stream must be ignored for
    /// "some time".
    ///
    /// In order to satisfy the specification, internal state must be maintained
    /// to implement the behavior. This state grows linearly with the number of
    /// streams that are locally reset.
    ///
    /// The `reset_stream_duration` setting configures the max amount of time
    /// this state will be maintained in memory. Once the duration elapses, the
    /// stream state is purged from memory.
    ///
    /// Once the stream has been fully purged from memory, any additional frames
    /// received for that stream will result in a connection level protocol
    /// error, forcing the connection to terminate.
    ///
    /// The default value is 30 seconds.
    ///
    /// # Examples
    ///
    /// ```
    /// # use tokio::io::{AsyncRead, AsyncWrite};
    /// # use rama_http_core::h2::client::*;
    /// # use std::time::Duration;
    /// # use rama_core::bytes::Bytes;
    /// #
    /// # async fn doc<T: AsyncRead + AsyncWrite + Unpin>(my_io: T)
    /// # -> Result<((SendRequest<Bytes>, Connection<T, Bytes>)), rama_http_core::h2::Error>
    /// # {
    /// // `client_fut` is a future representing the completion of the HTTP/2
    /// // handshake.
    /// let client_fut = Builder::new()
    ///     .reset_stream_duration(Duration::from_secs(10))
    ///     .handshake(my_io);
    /// # client_fut.await
    /// # }
    /// #
    /// # pub fn main() {}
    /// ```
    pub fn reset_stream_duration(&mut self, dur: Duration) -> &mut Self {
        self.reset_stream_duration = dur;
        self
    }

    /// Sets the maximum number of local resets due to protocol errors made by the remote end.
    ///
    /// Invalid frames and many other protocol errors will lead to resets being generated for those streams.
    /// Too many of these often indicate a malicious client, and there are attacks which can abuse this to DOS servers.
    /// This limit protects against these DOS attacks by limiting the amount of resets we can be forced to generate.
    ///
    /// When the number of local resets exceeds this threshold, the client will close the connection.
    ///
    /// If you really want to disable this, supply [`Option::None`] here.
    /// Disabling this is not recommended and may expose you to DOS attacks.
    ///
    /// The default value is currently 1024, but could change.
    pub fn max_local_error_reset_streams(&mut self, max: Option<usize>) -> &mut Self {
        self.local_max_error_reset_streams = max;
        self
    }

    /// Sets the maximum number of pending-accept remotely-reset streams.
    ///
    /// Streams that have been received by the peer, but not accepted by the
    /// user, can also receive a RST_STREAM. This is a legitimate pattern: one
    /// could send a request and then shortly after, realize it is not needed,
    /// sending a CANCEL.
    ///
    /// However, since those streams are now "closed", they don't count towards
    /// the max concurrent streams. So, they will sit in the accept queue,
    /// using memory.
    ///
    /// When the number of remotely-reset streams sitting in the pending-accept
    /// queue reaches this maximum value, a connection error with the code of
    /// `ENHANCE_YOUR_CALM` will be sent to the peer, and returned by the
    /// `Future`.
    ///
    /// The default value is currently 20, but could change.
    ///
    /// # Examples
    ///
    /// ```
    /// # use tokio::io::{AsyncRead, AsyncWrite};
    /// # use rama_http_core::h2::client::*;
    /// # use rama_core::bytes::Bytes;
    /// #
    /// # async fn doc<T: AsyncRead + AsyncWrite + Unpin>(my_io: T)
    /// # -> Result<((SendRequest<Bytes>, Connection<T, Bytes>)), rama_http_core::h2::Error>
    /// # {
    /// // `client_fut` is a future representing the completion of the HTTP/2
    /// // handshake.
    /// let client_fut = Builder::new()
    ///     .max_pending_accept_reset_streams(100)
    ///     .handshake(my_io);
    /// # client_fut.await
    /// # }
    /// #
    /// # pub fn main() {}
    /// ```
    pub fn max_pending_accept_reset_streams(&mut self, max: usize) -> &mut Self {
        self.pending_accept_reset_stream_max = max;
        self
    }

    /// Sets the maximum send buffer size per stream.
    ///
    /// Once a stream has buffered up to (or over) the maximum, the stream's
    /// flow control will not "poll" additional capacity. Once bytes for the
    /// stream have been written to the connection, the send buffer capacity
    /// will be freed up again.
    ///
    /// The default is currently ~400KB, but may change.
    ///
    /// # Panics
    ///
    /// This function panics if `max` is larger than `u32::MAX`.
    pub fn max_send_buffer_size(&mut self, max: usize) -> &mut Self {
        assert!(max <= u32::MAX as usize);
        self.max_send_buffer_size = max;
        self
    }

    /// Enables or disables server push promises.
    ///
    /// This value is included in the initial SETTINGS handshake.
    /// Setting this value to value to
    /// false in the initial SETTINGS handshake guarantees that the remote server
    /// will never send a push promise.
    ///
    /// This setting can be changed during the life of a single HTTP/2
    /// connection by sending another settings frame updating the value.
    ///
    /// Default value: `true`.
    ///
    /// # Examples
    ///
    /// ```
    /// # use tokio::io::{AsyncRead, AsyncWrite};
    /// # use rama_http_core::h2::client::*;
    /// # use std::time::Duration;
    /// # use rama_core::bytes::Bytes;
    /// #
    /// # async fn doc<T: AsyncRead + AsyncWrite + Unpin>(my_io: T)
    /// # -> Result<((SendRequest<Bytes>, Connection<T, Bytes>)), rama_http_core::h2::Error>
    /// # {
    /// // `client_fut` is a future representing the completion of the HTTP/2
    /// // handshake.
    /// let client_fut = Builder::new()
    ///     .enable_push(false)
    ///     .handshake(my_io);
    /// # client_fut.await
    /// # }
    /// #
    /// # pub fn main() {}
    /// ```
    pub fn enable_push(&mut self, enabled: bool) -> &mut Self {
        self.settings
            .get_or_insert_default()
            .set_enable_push(enabled);
        self
    }

    pub fn enable_connect_protocol(&mut self, value: u32) -> &mut Self {
        self.settings
            .get_or_insert_default()
            .set_enable_connect_protocol(Some(value));
        self
    }

<<<<<<< HEAD
    pub fn no_rfc7540_priorities(&mut self, value: u32) -> &mut Self {
        self.settings.set_no_rfc7540_priorities(Some(value));
=======
    pub fn unknown_setting_9(&mut self, value: u32) -> &mut Self {
        self.settings
            .get_or_insert_default()
            .set_unknown_setting_9(Some(value));
>>>>>>> 7d456f00
        self
    }

    /// Sets the header table size.
    ///
    /// This setting informs the peer of the maximum size of the header compression
    /// table used to encode header blocks, in octets. The encoder may select any value
    /// equal to or less than the header table size specified by the sender.
    ///
    /// The default value is 4,096.
    ///
    /// # Examples
    ///
    /// ```
    /// # use tokio::io::{AsyncRead, AsyncWrite};
    /// # use rama_http_core::h2::client::*;
    /// # use rama_core::bytes::Bytes;
    /// #
    /// # async fn doc<T: AsyncRead + AsyncWrite + Unpin>(my_io: T)
    /// # -> Result<((SendRequest<Bytes>, Connection<T, Bytes>)), rama_http_core::h2::Error>
    /// # {
    /// // `client_fut` is a future representing the completion of the HTTP/2
    /// // handshake.
    /// let client_fut = Builder::new()
    ///     .header_table_size(1_000_000)
    ///     .handshake(my_io);
    /// # client_fut.await
    /// # }
    /// #
    /// # pub fn main() {}
    /// ```
    pub fn header_table_size(&mut self, size: u32) -> &mut Self {
        self.settings
            .get_or_insert_default()
            .set_header_table_size(Some(size));
        self
    }

    /// Sets the first stream ID to something other than 1.
    pub fn initial_stream_id(&mut self, stream_id: u32) -> &mut Self {
        self.stream_id = stream_id.into();
        assert!(
            self.stream_id.is_client_initiated(),
            "stream id must be odd"
        );
        self
    }

    /// Creates a new configured HTTP/2 client backed by `io`.
    ///
    /// It is expected that `io` already be in an appropriate state to commence
    /// the [HTTP/2 handshake]. The handshake is completed once both the connection
    /// preface and the initial settings frame is sent by the client.
    ///
    /// The handshake future does not wait for the initial settings frame from the
    /// server.
    ///
    /// Returns a future which resolves to the [`Connection`] / [`SendRequest`]
    /// tuple once the HTTP/2 handshake has been completed.
    ///
    /// This function also allows the caller to configure the send payload data
    /// type. See [Outbound data type] for more details.
    ///
    /// [HTTP/2 handshake]: http://httpwg.org/specs/rfc7540.html#ConnectionHeader
    /// [`Connection`]: struct.Connection.html
    /// [`SendRequest`]: struct.SendRequest.html
    /// [Outbound data type]: ../index.html#outbound-data-type.
    ///
    /// # Examples
    ///
    /// Basic usage:
    ///
    /// ```
    /// # use tokio::io::{AsyncRead, AsyncWrite};
    /// # use rama_http_core::h2::client::*;
    /// # use rama_core::bytes::Bytes;
    /// #
    /// # async fn doc<T: AsyncRead + AsyncWrite + Unpin>(my_io: T)
    ///     -> Result<((SendRequest<Bytes>, Connection<T, Bytes>)), rama_http_core::h2::Error>
    /// # {
    /// // `client_fut` is a future representing the completion of the HTTP/2
    /// // handshake.
    /// let client_fut = Builder::new()
    ///     .handshake(my_io);
    /// # client_fut.await
    /// # }
    /// #
    /// # pub fn main() {}
    /// ```
    ///
    /// Configures the send-payload data type. In this case, the outbound data
    /// type will be `&'static [u8]`.
    ///
    /// ```
    /// # use tokio::io::{AsyncRead, AsyncWrite};
    /// # use rama_http_core::h2::client::*;
    /// #
    /// # async fn doc<T: AsyncRead + AsyncWrite + Unpin>(my_io: T)
    /// # -> Result<((SendRequest<&'static [u8]>, Connection<T, &'static [u8]>)), rama_http_core::h2::Error>
    /// # {
    /// // `client_fut` is a future representing the completion of the HTTP/2
    /// // handshake.
    /// let client_fut = Builder::new()
    ///     .handshake::<_, &'static [u8]>(my_io);
    /// # client_fut.await
    /// # }
    /// #
    /// # pub fn main() {}
    /// ```
    pub fn handshake<T, B>(
        &self,
        io: T,
    ) -> impl Future<Output = Result<(SendRequest<B>, Connection<T, B>), crate::h2::Error>> + use<T, B>
    where
        T: AsyncRead + AsyncWrite + Unpin,
        B: Buf,
    {
        Connection::handshake2(io, self.clone())
    }
}

impl Default for Builder {
    fn default() -> Builder {
        Builder::new()
    }
}

/// Creates a new configured HTTP/2 client with default configuration
/// values backed by `io`.
///
/// It is expected that `io` already be in an appropriate state to commence
/// the [HTTP/2 handshake]. See [Handshake] for more details.
///
/// Returns a future which resolves to the [`Connection`] / [`SendRequest`]
/// tuple once the HTTP/2 handshake has been completed. The returned
/// [`Connection`] instance will be using default configuration values. Use
/// [`Builder`] to customize the configuration values used by a [`Connection`]
/// instance.
///
/// [HTTP/2 handshake]: http://httpwg.org/specs/rfc7540.html#ConnectionHeader
/// [Handshake]: ../index.html#handshake
/// [`Connection`]: struct.Connection.html
/// [`SendRequest`]: struct.SendRequest.html
///
/// # Examples
///
/// ```
/// # use tokio::io::{AsyncRead, AsyncWrite};
/// # use rama_http_core::h2::client;
/// # use rama_http_core::h2::client::*;
/// #
/// # async fn doc<T: AsyncRead + AsyncWrite + Unpin>(my_io: T) -> Result<(), rama_http_core::h2::Error>
/// # {
/// let (send_request, connection) = client::handshake(my_io).await?;
/// // The HTTP/2 handshake has completed, now start polling
/// // `connection` and use `send_request` to send requests to the
/// // server.
/// # Ok(())
/// # }
/// #
/// # pub fn main() {}
/// ```
pub async fn handshake<T>(
    io: T,
) -> Result<(SendRequest<Bytes>, Connection<T, Bytes>), crate::h2::Error>
where
    T: AsyncRead + AsyncWrite + Unpin,
{
    let builder = Builder::new();
    builder
        .handshake(io)
        .instrument(tracing::trace_span!("client_handshake"))
        .await
}

// ===== impl Connection =====

async fn bind_connection<T>(io: &mut T) -> Result<(), crate::h2::Error>
where
    T: AsyncRead + AsyncWrite + Unpin,
{
    tracing::debug!("binding client connection");

    let msg: &'static [u8] = b"PRI * HTTP/2.0\r\n\r\nSM\r\n\r\n";
    io.write_all(msg).await.map_err(crate::h2::Error::from_io)?;

    tracing::debug!("client connection bound");

    Ok(())
}

impl<T, B> Connection<T, B>
where
    T: AsyncRead + AsyncWrite + Unpin,
    B: Buf,
{
    async fn handshake2(
        mut io: T,
        builder: Builder,
    ) -> Result<(SendRequest<B>, Connection<T, B>), crate::h2::Error> {
        bind_connection(&mut io).await?;

        // Create the codec
        let mut codec = Codec::new(io);

        let (initial_settings, early_frame_ctx) = match builder.early_frames {
            Some(frames) => {
                let (ctx, settings) = EarlyFrameStreamContext::new_replayer(frames);
                match settings {
                    Some(mut settings) => {
                        tracing::trace!(
                            builder_settings = ?builder.settings,
                            ?settings,
                            "early frame replayer used for client w/ custom settings",
                        );
                        if let Some(overwrites) = builder.settings {
                            if builder.overwrite_replay_settings {
                                settings.merge(overwrites);
                                tracing::trace!(
                                    ?settings,
                                    "overwrites from builder have been applied on top of of early frame replayer",
                                );
                            } else {
                                tracing::trace!(
                                    ?overwrites,
                                    ?settings,
                                    "overwrites from builder have been ignored in favor of of early frame replayer",
                                );
                            }
                        }
                        (settings, ctx)
                    }
                    None => {
                        let settings = builder.settings.unwrap_or_default();
                        tracing::trace!(
                            ?settings,
                            "early frame replayer used for client w/o settings; use builder settings (or default)",
                        );
                        (settings, ctx)
                    }
                }
            }
            None => {
                let settings = builder.settings.unwrap_or_default();
                tracing::trace!(
                    ?settings,
                    "no early frames replayer used for client, use builder settings (or default)",
                );
                (settings, EarlyFrameStreamContext::new_nop())
            }
        };

        if let Some(max) = initial_settings.max_frame_size() {
            codec.set_max_recv_frame_size(max as usize);
        }

        if let Some(max) = initial_settings.max_header_list_size() {
            codec.set_max_recv_header_list_size(max as usize);
        }

        // Send initial settings frame
        codec
            .buffer(initial_settings.clone().into())
            .expect("invalid SETTINGS frame");

        let inner = proto::Connection::new(
            codec,
            proto::Config {
                next_stream_id: builder.stream_id,
                initial_max_send_streams: builder.initial_max_send_streams,
                max_send_buffer_size: builder.max_send_buffer_size,
                reset_stream_duration: builder.reset_stream_duration,
                reset_stream_max: builder.reset_stream_max,
                remote_reset_stream_max: builder.pending_accept_reset_stream_max,
                local_error_reset_streams_max: builder.local_max_error_reset_streams,
                settings: initial_settings,
                headers_pseudo_order: builder.headers_pseudo_order,
                early_frame_ctx,
            },
        );
        let send_request = SendRequest {
            inner: inner.streams().clone(),
            pending: None,
        };

        let mut connection = Connection { inner };
        if let Some(sz) = builder.initial_target_connection_window_size {
            connection.set_target_window_size(sz);
        }

        Ok((send_request, connection))
    }

    /// Sets the target window size for the whole connection.
    ///
    /// If `size` is greater than the current value, then a `WINDOW_UPDATE`
    /// frame will be immediately sent to the remote, increasing the connection
    /// level window by `size - current_value`.
    ///
    /// If `size` is less than the current value, nothing will happen
    /// immediately. However, as window capacity is released by
    /// [`FlowControl`] instances, no `WINDOW_UPDATE` frames will be sent
    /// out until the number of "in flight" bytes drops below `size`.
    ///
    /// The default value is 65,535.
    ///
    /// See [`FlowControl`] documentation for more details.
    ///
    /// [`FlowControl`]: ../struct.FlowControl.html
    /// [library level]: ../index.html#flow-control
    pub fn set_target_window_size(&mut self, size: u32) {
        assert!(size <= proto::MAX_WINDOW_SIZE);
        self.inner.set_target_window_size(size);
    }

    /// Set a new `INITIAL_WINDOW_SIZE` setting (in octets) for stream-level
    /// flow control for received data.
    ///
    /// The `SETTINGS` will be sent to the remote, and only applied once the
    /// remote acknowledges the change.
    ///
    /// This can be used to increase or decrease the window size for existing
    /// streams.
    ///
    /// # Errors
    ///
    /// Returns an error if a previous call is still pending acknowledgement
    /// from the remote endpoint.
    pub fn set_initial_window_size(&mut self, size: u32) -> Result<(), crate::h2::Error> {
        assert!(size <= proto::MAX_WINDOW_SIZE);
        self.inner.set_initial_window_size(size)?;
        Ok(())
    }

    /// Takes a `PingPong` instance from the connection.
    ///
    /// # Note
    ///
    /// This may only be called once. Calling multiple times will return `None`.
    pub fn ping_pong(&mut self) -> Option<PingPong> {
        self.inner.take_user_pings().map(PingPong::new)
    }

    /// Returns the maximum number of concurrent streams that may be initiated
    /// by this client.
    ///
    /// This limit is configured by the server peer by sending the
    /// [`SETTINGS_MAX_CONCURRENT_STREAMS` parameter][1] in a `SETTINGS` frame.
    /// This method returns the currently acknowledged value received from the
    /// remote.
    ///
    /// [1]: https://tools.ietf.org/html/rfc7540#section-5.1.2
    pub fn max_concurrent_send_streams(&self) -> usize {
        self.inner.max_send_streams()
    }
    /// Returns the maximum number of concurrent streams that may be initiated
    /// by the server on this connection.
    ///
    /// This returns the value of the [`SETTINGS_MAX_CONCURRENT_STREAMS`
    /// parameter][1] sent in a `SETTINGS` frame that has been
    /// acknowledged by the remote peer. The value to be sent is configured by
    /// the [`Builder::max_concurrent_streams`][2] method before handshaking
    /// with the remote peer.
    ///
    /// [1]: https://tools.ietf.org/html/rfc7540#section-5.1.2
    /// [2]: ../struct.Builder.html#method.max_concurrent_streams
    pub fn max_concurrent_recv_streams(&self) -> usize {
        self.inner.max_recv_streams()
    }
}

impl<T, B> Future for Connection<T, B>
where
    T: AsyncRead + AsyncWrite + Unpin,
    B: Buf,
{
    type Output = Result<(), crate::h2::Error>;

    fn poll(mut self: Pin<&mut Self>, cx: &mut Context<'_>) -> Poll<Self::Output> {
        self.inner.maybe_close_connection_if_no_streams();
        let had_streams_or_refs = self.inner.has_streams_or_other_references();
        let result = self.inner.poll(cx).map_err(Into::into);
        // if we had streams/refs, and don't anymore, wake up one more time to
        // ensure proper shutdown
        if result.is_pending()
            && had_streams_or_refs
            && !self.inner.has_streams_or_other_references()
        {
            tracing::trace!("last stream closed during poll, wake again");
            cx.waker().wake_by_ref();
        }
        result
    }
}

impl<T, B> fmt::Debug for Connection<T, B>
where
    T: AsyncRead + AsyncWrite,
    T: fmt::Debug,
    B: fmt::Debug + Buf,
{
    fn fmt(&self, fmt: &mut fmt::Formatter) -> fmt::Result {
        fmt::Debug::fmt(&self.inner, fmt)
    }
}

// ===== impl ResponseFuture =====

impl Future for ResponseFuture {
    type Output = Result<Response<RecvStream>, crate::h2::Error>;

    fn poll(mut self: Pin<&mut Self>, cx: &mut Context<'_>) -> Poll<Self::Output> {
        let (parts, _) = ready!(self.inner.poll_response(cx))?.into_parts();
        let body = RecvStream::new(FlowControl::new(self.inner.clone()));

        Poll::Ready(Ok(Response::from_parts(parts, body)))
    }
}

impl ResponseFuture {
    /// Returns the stream ID of the response stream.
    ///
    /// # Panics
    ///
    /// If the lock on the stream store has been poisoned.
    pub fn stream_id(&self) -> StreamId {
        self.inner.stream_id()
    }
    /// Returns a stream of PushPromises
    ///
    /// # Panics
    ///
    /// If this method has been called before
    /// or the stream was itself was pushed
    pub fn push_promises(&mut self) -> PushPromises {
        if self.push_promise_consumed {
            panic!("Reference to push promises stream taken!");
        }
        self.push_promise_consumed = true;
        PushPromises {
            inner: self.inner.clone(),
        }
    }
}

// ===== impl PushPromises =====

impl PushPromises {
    /// Get the next `PushPromise`.
    pub async fn push_promise(&mut self) -> Option<Result<PushPromise, crate::h2::Error>> {
        crate::h2::poll_fn(move |cx| self.poll_push_promise(cx)).await
    }

    #[doc(hidden)]
    pub fn poll_push_promise(
        &mut self,
        cx: &mut Context<'_>,
    ) -> Poll<Option<Result<PushPromise, crate::h2::Error>>> {
        match self.inner.poll_pushed(cx) {
            Poll::Ready(Some(Ok((request, response)))) => {
                let response = PushedResponseFuture {
                    inner: ResponseFuture {
                        inner: response,
                        push_promise_consumed: false,
                    },
                };
                Poll::Ready(Some(Ok(PushPromise { request, response })))
            }
            Poll::Ready(Some(Err(e))) => Poll::Ready(Some(Err(e.into()))),
            Poll::Ready(None) => Poll::Ready(None),
            Poll::Pending => Poll::Pending,
        }
    }
}

impl rama_core::futures::Stream for PushPromises {
    type Item = Result<PushPromise, crate::h2::Error>;

    fn poll_next(mut self: Pin<&mut Self>, cx: &mut Context<'_>) -> Poll<Option<Self::Item>> {
        self.poll_push_promise(cx)
    }
}

// ===== impl PushPromise =====

impl PushPromise {
    /// Returns a reference to the push promise's request headers.
    pub fn request(&self) -> &Request<()> {
        &self.request
    }

    /// Returns a mutable reference to the push promise's request headers.
    pub fn request_mut(&mut self) -> &mut Request<()> {
        &mut self.request
    }

    /// Consumes `self`, returning the push promise's request headers and
    /// response future.
    pub fn into_parts(self) -> (Request<()>, PushedResponseFuture) {
        (self.request, self.response)
    }
}

// ===== impl PushedResponseFuture =====

impl Future for PushedResponseFuture {
    type Output = Result<Response<RecvStream>, crate::h2::Error>;

    fn poll(mut self: Pin<&mut Self>, cx: &mut Context<'_>) -> Poll<Self::Output> {
        Pin::new(&mut self.inner).poll(cx)
    }
}

impl PushedResponseFuture {
    /// Returns the stream ID of the response stream.
    ///
    /// # Panics
    ///
    /// If the lock on the stream store has been poisoned.
    pub fn stream_id(&self) -> StreamId {
        self.inner.stream_id()
    }
}

// ===== impl Peer =====

impl Peer {
    pub(crate) fn convert_send_message(
        id: StreamId,
        request: Request<()>,
        protocol: Option<Protocol>,
        end_of_stream: bool,
        headers_pseudo_order: Option<PseudoHeaderOrder>,
        headers_priority: Option<StreamDependency>,
    ) -> Result<Headers, SendError> {
        use request::Parts;

        let (
            Parts {
                method,
                uri,
                headers,
                version,
                mut extensions,
                ..
            },
            _,
        ) = request.into_parts();

        let is_connect = method == Method::CONNECT;

        // Build the set pseudo header set. All requests will include `method`
        // and `path`.
        let mut pseudo = Pseudo::request(method, uri, protocol);

        // reuse order if defined
        if let Some(order) = extensions
            .remove::<PseudoHeaderOrder>()
            .or(headers_pseudo_order)
        {
            if !order.is_empty() {
                pseudo.order = order;
            }
        }

        let header_order: OriginalHttp1Headers = extensions.remove().unwrap_or_default();

        if pseudo.scheme.is_none() {
            // If the scheme is not set, then there are a two options.
            //
            // 1) Authority is not set. In this case, a request was issued with
            //    a relative URI. This is permitted **only** when forwarding
            //    HTTP 1.x requests. If the HTTP version is set to 2.0, then
            //    this is an error.
            //
            // 2) Authority is set, then the HTTP method *must* be CONNECT.
            //
            // It is not possible to have a scheme but not an authority set (the
            // `http` crate does not allow it).
            //
            if pseudo.authority.is_none() {
                if version == Version::HTTP_2 {
                    return Err(UserError::MissingUriSchemeAndAuthority.into());
                } else {
                    // This is acceptable as per the above comment. However,
                    // HTTP/2 requires that a scheme is set. Since we are
                    // forwarding an HTTP 1.1 request, the scheme is set to
                    // "http".
                    pseudo.set_scheme(uri::Scheme::HTTP);
                }
            } else if !is_connect {
                // TODO: Error
            }
        }

        // Create the HEADERS frame
        let mut frame = Headers::new(id, pseudo, headers, header_order, headers_priority);

        if end_of_stream {
            frame.set_end_stream()
        }

        Ok(frame)
    }
}

impl proto::Peer for Peer {
    type Poll = Response<()>;

    const NAME: &'static str = "Client";

    fn r#dyn() -> proto::DynPeer {
        proto::DynPeer::Client
    }

    /*
    fn is_server() -> bool {
        false
    }
    */

    fn convert_poll_message(
        pseudo: Pseudo,
        fields: HeaderMap,
        field_order: OriginalHttp1Headers,
        stream_id: StreamId,
    ) -> Result<Self::Poll, Error> {
        let mut b = Response::builder();

        b = b.version(Version::HTTP_2);

        if let Some(status) = pseudo.status {
            b = b.status(status);
        }

        let mut response = match b.body(()) {
            Ok(response) => response,
            Err(_) => {
                // TODO: Should there be more specialized handling for different
                // kinds of errors
                return Err(Error::library_reset(stream_id, Reason::PROTOCOL_ERROR));
            }
        };

        if !pseudo.order.is_empty() {
            response.extensions_mut().insert(pseudo.order);
        }

        if !field_order.is_empty() {
            response.extensions_mut().insert(field_order);
        }

        *response.headers_mut() = fields;

        Ok(response)
    }
}<|MERGE_RESOLUTION|>--- conflicted
+++ resolved
@@ -1170,15 +1170,10 @@
         self
     }
 
-<<<<<<< HEAD
-    pub fn no_rfc7540_priorities(&mut self, value: u32) -> &mut Self {
-        self.settings.set_no_rfc7540_priorities(Some(value));
-=======
-    pub fn unknown_setting_9(&mut self, value: u32) -> &mut Self {
+    pub fn set_no_rfc7540_priorities(&mut self, value: u32) -> &mut Self {
         self.settings
             .get_or_insert_default()
-            .set_unknown_setting_9(Some(value));
->>>>>>> 7d456f00
+            .set_no_rfc7540_priorities(Some(value));
         self
     }
 
