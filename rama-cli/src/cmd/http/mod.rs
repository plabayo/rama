//! rama http client

use clap::Args;
use rama::{
    Context, Layer, Service,
    cli::args::RequestArgsBuilder,
    error::{BoxError, ErrorContext, OpaqueError, error},
    graceful::{self, Shutdown, ShutdownGuard},
    http::{
<<<<<<< HEAD
        Request, Response, StreamingBody, Version,
=======
        Request, Response, StatusCode, Version,
>>>>>>> 85059f67
        client::{
            EasyHttpWebClient,
            proxy::layer::{HttpProxyAddressLayer, SetProxyAuthHttpHeaderLayer},
        },
        conn::TargetHttpVersion,
        convert::curl,
        dep::http_body_util::BodyExt,
        layer::{
            auth::AddAuthorizationLayer,
            decompression::DecompressionLayer,
            follow_redirect::{FollowRedirectLayer, policy::Limited},
            required_header::AddRequiredRequestHeadersLayer,
            timeout::TimeoutLayer,
            traffic_writer::WriterMode,
        },
        service::web::response::IntoResponse,
    },
    layer::{HijackLayer, MapResultLayer},
    net::{
        address::ProxyAddress,
        tls::{KeyLogIntent, client::ServerVerifyMode},
        user::{Basic, Bearer, ProxyCredential},
    },
    rt::Executor,
    service::service_fn,
    telemetry::tracing::level_filters::LevelFilter,
    tls::boring::client::{EmulateTlsProfileLayer, TlsConnectorDataBuilder},
    ua::{
        emulate::{
            UserAgentEmulateHttpConnectModifier, UserAgentEmulateHttpRequestModifier,
            UserAgentEmulateLayer, UserAgentSelectFallback,
        },
        profile::UserAgentDatabase,
    },
};

use std::{io::IsTerminal, str::FromStr, sync::Arc, time::Duration};
use terminal_prompt::Terminal;
use tokio::sync::oneshot;

use crate::error::ErrorWithExitCode;

mod writer;

#[derive(Args, Debug, Clone)]
/// rama http client
pub struct CliCommandHttp {
    #[arg(short = 'j', long)]
    /// data items from the command line are serialized as a JSON object.
    /// The `Content-Type` and `Accept headers` are set to `application/json`
    /// (if not specified)
    ///
    /// (default)
    json: bool,

    #[arg(short = 'f', long)]
    /// data items from the command line are serialized as form fields.
    ///
    /// The `Content-Type` is set to `application/x-www-form-urlencoded` (if not specified).
    form: bool,

    #[arg(short = 'F', long)]
    /// follow 30 Location redirects
    follow: bool,

    #[arg(long, default_value_t = 30)]
    /// the maximum number of redirects to follow
    max_redirects: usize,

    #[arg(long, short = 'P')]
    /// upstream proxy to use (can also be specified using PROXY env variable)
    proxy: Option<String>,

    #[arg(long, short = 'U')]
    /// upstream proxy user credentials to use (or overwrite)
    proxy_user: Option<String>,

    #[arg(long, short = 'a')]
    /// client authentication: `USER[:PASS]` | TOKEN,
    /// if basic and no password is given it will be promped
    auth: Option<String>,

    #[arg(long, short = 'A', default_value = "basic")]
    /// the type of authentication to use (basic, bearer)
    auth_type: String,

    #[arg(short = 'k', long)]
    /// skip Tls certificate verification
    insecure: bool,

    #[arg(long)]
    /// the desired tls version to use (automatically defined by default, choices are: 1.2, 1.3)
    tls: Option<String>,

    #[arg(long)]
    /// the client tls key file path to use
    cert_key: Option<String>,

    #[arg(long, short = 't', default_value = "0")]
    /// the timeout in seconds for each connection (0 = default timeout of 180s)
    timeout: u64,

    #[arg(long)]
    /// fail if status code is not 2xx (4 if 4xx and 5 if 5xx)
    check_status: bool,

    #[arg(long, short = 'p')]
    /// define what the output should contain ('h'/'H' for headers, 'b'/'B' for body (response/request)
    print: Option<String>,

    #[arg(short = 'b', long)]
    /// print the response body (short for --print b)
    body: bool,

    #[arg(short = 'H', long)]
    /// print the response headers (short for --print h)
    headers: bool,

    #[arg(short = 'v', long)]
    /// print verbose output, alias for --all --print hHbB
    verbose: bool,

    #[arg(long)]
    /// do not send request but instead print equivalent curl command
    curl: bool,

    #[arg(long)]
    /// show output for all requests/responses (including redirects)
    all: bool,

    #[arg(long, short = 'o')]
    /// write output to file instead of stdout
    output: Option<String>,

    #[arg(long)]
    /// print debug info
    debug: bool,

    #[arg(long, short = 'E')]
    /// emulate user agent
    emulate: bool,

    #[arg(long = "http0.9")]
    /// force http_version to http/0.9
    ///
    /// Mutually exclusive with --http1.0, --http1.1, --http2, --http3
    http_09: bool,

    #[arg(long = "http1.0")]
    /// force http_version to http/1.0
    ///
    /// Mutually exclusive with --http1.0, --http1.1, --http2, --http3
    http_10: bool,

    #[arg(long = "http1.1")]
    /// force http_version to http/1.1
    ///
    /// Mutually exclusive with --http0.9, --http1.0, --http2, --http3
    http_11: bool,

    #[arg(long = "http2")]
    /// force http_version to http/2
    ///
    /// Mutually exclusive with --http0.9, --http1.0, --http1.1, --http3
    http_2: bool,

    #[arg(long = "http3")]
    /// force http_version to http/3
    ///
    /// Mutually exclusive with --http0.9, --http1.0, --http1.1, --http2
    http_3: bool,

    #[arg(trailing_var_arg = true, allow_hyphen_values = true)]
    /// positional arguments to populate request headers and body
    ///
    /// These arguments come after any flags and in the order they are listed here.
    /// Only the URL is required.
    ///
    /// # METHOD
    ///
    /// The HTTP method to be used for the request (GET, POST, PUT, DELETE, ...).
    ///
    /// This argument can be omitted in which case HTTPie will use POST if there
    /// is some data to be sent, otherwise GET:
    ///
    ///     $ rama http example.org               # => GET
    ///
    ///     $ rama http example.org hello=world   # => POST
    ///
    /// # URL
    ///
    /// The request URL. Scheme defaults to 'http://' if the URL
    /// does not include one.
    ///
    /// You can also use a shorthand for localhost
    ///
    ///    $ rama http :3000    # => http://localhost:3000
    ///
    ///    $ rama http :/foo    # => http://localhost/foo
    ///
    /// # REQUEST_ITEM
    ///
    /// Optional key-value pairs to be included in the request. The separator used
    /// determines the type:
    ///
    /// ':' HTTP headers:
    ///
    ///     Referer:https://ramaproxy.org  Cookie:foo=bar  User-Agent:rama/0.2.0
    ///
    /// '==' URL parameters to be appended to the request URI:
    ///
    ///     search==rama
    ///
    /// '=' Data fields to be serialized into a JSON object or form data:
    ///
    ///     name=rama  language=Rust  description='CLI HTTP client'
    ///
    /// ':=' Non-string data fields:
    ///
    ///     awesome:=true  amount:=42  colors:='["red", "green", "blue"]'
    ///
    /// You can use a backslash to escape a colliding separator in the field name:
    ///
    ///     field-name-with\:colon=value
    args: Vec<String>,
}

// TODO in future:
// - http sessions (e.g. cookies)
// - fix bug in body print (we seem to print garbage)
//    - this might to do with fact that decompressor comes later

/// Run the HTTP client command.
pub async fn run(cfg: CliCommandHttp) -> Result<(), BoxError> {
    crate::trace::init_tracing(if cfg.debug {
        if cfg.verbose {
            LevelFilter::TRACE
        } else {
            LevelFilter::DEBUG
        }
    } else {
        LevelFilter::ERROR
    });

    let (tx, rx) = oneshot::channel();
    let (tx_final, rx_final) = oneshot::channel();

    let shutdown = Shutdown::new(async move {
        tokio::select! {
            _ = graceful::default_signal() => {
                let _ = tx_final.send(Ok(()));
            }
            result = rx => {
                match result {
                    Ok(result) => {
                        let _ = tx_final.send(result);
                    }
                    Err(_) => {
                        let _ = tx_final.send(Ok(()));
                    }
                }
            }
        }
    });

    shutdown.spawn_task_fn(async move |guard| {
        let result = run_inner(guard, cfg).await;
        let _ = tx.send(result);
    });

    let _ = shutdown.shutdown_with_limit(Duration::from_secs(1)).await;

    rx_final.await?
}

async fn run_inner(guard: ShutdownGuard, cfg: CliCommandHttp) -> Result<(), BoxError> {
    let mut request_args_builder = if cfg.json {
        RequestArgsBuilder::new_json()
    } else if cfg.form {
        RequestArgsBuilder::new_form()
    } else {
        RequestArgsBuilder::new()
    };

    for arg in cfg.args.clone() {
        request_args_builder.parse_arg(arg);
    }

    let request = request_args_builder.build()?;

    let client = create_client(guard, cfg.clone()).await?;
    let mut ctx = Context::default();

    let forced_version = match (
        cfg.http_09,
        cfg.http_10,
        cfg.http_11,
        cfg.http_2,
        cfg.http_3,
    ) {
        (true, false, false, false, false) => Some(TargetHttpVersion(Version::HTTP_09)),
        (false, true, false, false, false) => Some(TargetHttpVersion(Version::HTTP_10)),
        (false, false, true, false, false) => Some(TargetHttpVersion(Version::HTTP_11)),
        (false, false, false, true, false) => Some(TargetHttpVersion(Version::HTTP_2)),
        (false, false, false, false, true) => Some(TargetHttpVersion(Version::HTTP_3)),
        (false, false, false, false, false) => None,
        _ => Err(OpaqueError::from_display(
            "--http0.9, --http1.0, --http1.1, --http2, --http3 are mutually exclusive",
        )
        .into_boxed())?,
    };

    if let Some(forced_version) = forced_version {
        ctx.insert(forced_version);
    }

    let response = client.serve(ctx, request).await?;

    if cfg.check_status {
        let status = response.status();
        if status.is_client_error() {
            return Err(ErrorWithExitCode::new(
                4,
                OpaqueError::from_display(format!("client http error, status: {status}")),
            )
            .into());
        } else if status.is_server_error() {
            return Err(ErrorWithExitCode::new(
                5,
                OpaqueError::from_display(format!("server http error, status: {status}")),
            )
            .into());
        }
    }

    Ok(())
}

async fn create_client(
    guard: ShutdownGuard,
    mut cfg: CliCommandHttp,
) -> Result<impl Service<Request, Response = Response, Error = BoxError>, BoxError> {
    let (request_writer_mode, response_writer_mode) = if cfg.curl {
        cfg.all = false;
        cfg.verbose = false;
        (None, None)
    } else if cfg.verbose {
        cfg.all = true;
        (Some(WriterMode::All), Some(WriterMode::All))
    } else if cfg.body {
        if cfg.headers {
            (None, Some(WriterMode::All))
        } else {
            (None, Some(WriterMode::Body))
        }
    } else if cfg.headers {
        (None, Some(WriterMode::Headers))
    } else {
        match &cfg.print {
            Some(mode) => parse_print_mode(mode)
                .map_err(OpaqueError::from_boxed)
                .context("parse CLI print option")?,
            None => {
                if std::io::stdout().is_terminal() {
                    (None, Some(WriterMode::All))
                } else {
                    (None, Some(WriterMode::Body))
                }
            }
        }
    };

    let writer_kind = match cfg.output.take() {
        Some(path) => writer::WriterKind::File(path.into()),
        None => writer::WriterKind::Stdout,
    };

    let executor = Executor::graceful(guard);
    let (request_writer, response_writer) = writer::create_traffic_writers(
        &executor,
        writer_kind,
        cfg.all,
        request_writer_mode,
        response_writer_mode,
    )
    .await?;

    let mut tls_config = if cfg.emulate {
        TlsConnectorDataBuilder::new()
    } else {
        TlsConnectorDataBuilder::new_http_auto()
    };
    tls_config.set_keylog_intent(KeyLogIntent::Environment);

    let mut proxy_tls_config = TlsConnectorDataBuilder::new();

    if cfg.insecure {
        tls_config.set_server_verify_mode(ServerVerifyMode::Disable);
        proxy_tls_config.set_server_verify_mode(ServerVerifyMode::Disable);
    }

    let inner_client = EasyHttpWebClient::builder()
        .with_default_transport_connector()
        .with_tls_proxy_support_using_boringssl_config(proxy_tls_config.into_shared_builder())
        .with_proxy_support()
        .with_tls_support_using_boringssl(Some(tls_config.into_shared_builder()))
        .with_jit_req_inspector(UserAgentEmulateHttpConnectModifier::default())
        .with_svc_req_inspector((
            UserAgentEmulateHttpRequestModifier::default(),
            request_writer,
        ))
        .build();

    // TODO: need to insert TLS separate from http:
    // - first tls is needed
    // - but http only is to be selected after handshake is done...

    let client_builder = (
        MapResultLayer::new(map_internal_client_error),
        cfg.emulate.then(|| {
            (
                UserAgentEmulateLayer::new(Arc::new(UserAgentDatabase::embedded()))
                    .try_auto_detect_user_agent(true)
                    .select_fallback(UserAgentSelectFallback::Random),
                EmulateTlsProfileLayer::new(),
            )
        }),
        (TimeoutLayer::new(if cfg.timeout > 0 {
            Duration::from_secs(cfg.timeout)
        } else {
            Duration::from_secs(180)
        })),
        FollowRedirectLayer::with_policy(Limited::new(if cfg.follow {
            cfg.max_redirects
        } else {
            0
        })),
        response_writer,
        DecompressionLayer::new(),
        cfg.auth
            .as_deref()
            .map(|auth| match cfg.auth_type.trim().to_lowercase().as_str() {
                "basic" => {
                    let mut basic = Basic::from_str(auth).context("parse basic str")?;
                    if auth.ends_with(':') && basic.password().is_empty() {
                        let mut terminal =
                            Terminal::open().context("open terminal for password prompting")?;
                        let password = terminal
                            .prompt_sensitive("password: ")
                            .context("prompt password from terminal")?;
                        basic.set_password(password);
                    }
                    Ok::<_, OpaqueError>(AddAuthorizationLayer::new(basic).as_sensitive(true))
                }
                "bearer" => Ok(AddAuthorizationLayer::new(
                    Bearer::try_from(auth).context("parse bearer str")?,
                )),
                unknown => panic!("unknown auth type: {unknown} (known: basic, bearer)"),
            })
            .transpose()?
            .unwrap_or_else(AddAuthorizationLayer::none),
        AddRequiredRequestHeadersLayer::default(),
        match cfg.proxy {
            None => HttpProxyAddressLayer::try_from_env_default()?,
            Some(proxy) => {
                let mut proxy_address: ProxyAddress =
                    proxy.parse().context("parse proxy address")?;
                if let Some(proxy_user) = cfg.proxy_user {
                    let credential = ProxyCredential::Basic(
                        proxy_user
                            .parse()
                            .context("parse basic proxy credentials")?,
                    );
                    proxy_address.credential = Some(credential);
                }
                HttpProxyAddressLayer::maybe(Some(proxy_address))
            }
        },
        SetProxyAuthHttpHeaderLayer::default(),
        HijackLayer::new(
            cfg.curl,
            service_fn(async |ctx: Context, req: Request| {
                let Ok((ctx, req)) = UserAgentEmulateHttpRequestModifier::new()
                    .serve(ctx, req)
                    .await
                else {
                    return Ok(
                        (StatusCode::INTERNAL_SERVER_ERROR, "failed to emulate UA").into_response()
                    );
                };

                let (parts, body) = req.into_parts();
                let payload = body.collect().await.unwrap().to_bytes();
                let curl_cmd =
                    curl::cmd_string_for_request_parts_and_payload(&ctx, &parts, &payload);

                #[allow(clippy::print_stdout)]
                {
                    println!("{curl_cmd}");
                }

                Ok::<_, OpaqueError>(StatusCode::OK.into_response())
            }),
        ),
    );

    Ok(client_builder.into_layer(inner_client))
}

fn parse_print_mode(mode: &str) -> Result<(Option<WriterMode>, Option<WriterMode>), BoxError> {
    let mut request_mode = None;
    let mut response_mode = None;

    for c in mode.chars() {
        match c {
            'h' => {
                response_mode = Some(match response_mode {
                    Some(mode) => match mode {
                        WriterMode::All | WriterMode::Body => WriterMode::All,
                        WriterMode::Headers => WriterMode::Headers,
                    },
                    None => WriterMode::Headers,
                });
            }
            'H' => {
                request_mode = Some(match request_mode {
                    Some(mode) => match mode {
                        WriterMode::All | WriterMode::Body => WriterMode::All,
                        WriterMode::Headers => WriterMode::Headers,
                    },
                    None => WriterMode::Headers,
                });
            }
            'b' => {
                response_mode = Some(match response_mode {
                    Some(mode) => match mode {
                        WriterMode::All | WriterMode::Headers => WriterMode::All,
                        WriterMode::Body => WriterMode::Body,
                    },
                    None => WriterMode::Body,
                });
            }
            'B' => {
                request_mode = Some(match request_mode {
                    Some(mode) => match mode {
                        WriterMode::All | WriterMode::Headers => WriterMode::All,
                        WriterMode::Body => WriterMode::Body,
                    },
                    None => WriterMode::Body,
                });
            }
            c => return Err(error!("unknown print mode character: {}", c).into()),
        }
    }

    Ok((request_mode, response_mode))
}

fn map_internal_client_error<E, Body>(
    result: Result<Response<Body>, E>,
) -> Result<Response, BoxError>
where
    E: Into<BoxError>,
    Body: StreamingBody<Data = rama::bytes::Bytes, Error: Into<BoxError>> + Send + Sync + 'static,
{
    match result {
        Ok(response) => Ok(response.map(rama::http::Body::new)),
        Err(err) => Err(err.into()),
    }
}<|MERGE_RESOLUTION|>--- conflicted
+++ resolved
@@ -7,11 +7,7 @@
     error::{BoxError, ErrorContext, OpaqueError, error},
     graceful::{self, Shutdown, ShutdownGuard},
     http::{
-<<<<<<< HEAD
-        Request, Response, StreamingBody, Version,
-=======
-        Request, Response, StatusCode, Version,
->>>>>>> 85059f67
+        Request, Response, StatusCode, StreamingBody, Version,
         client::{
             EasyHttpWebClient,
             proxy::layer::{HttpProxyAddressLayer, SetProxyAuthHttpHeaderLayer},
