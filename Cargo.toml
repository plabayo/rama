[workspace]
members = [
    ".",
    "fuzz",
    "rama-cli",
    "rama-core",
    "rama-dns",
    "rama-error",
    "rama-haproxy",
    "rama-http",
    "rama-http-backend",
    "rama-http-core",
    "rama-http-core/tests/h2-fuzz",
    "rama-http-core/tests/h2-support",
    "rama-http-types",
    "rama-macros",
    "rama-net",
    "rama-proxy",
    "rama-socks5",
    "rama-tcp",
    "rama-tls",
    "rama-ua",
    "rama-udp",
    "rama-utils",
]

[workspace.package]
version = "0.2.0-alpha.7"
license = "MIT OR Apache-2.0"
edition = "2021"
repository = "https://github.com/plabayo/rama"
homepage = "https://ramaproxy.org"
keywords = ["io", "async", "non-blocking", "service", "rama"]
categories = ["asynchronous", "network-programming", "web-programming", "web-programming::http-client", "web-programming::http-server"]
authors = ["Glen De Cauwsemaecker <glen@plabayo.tech>"]
rust-version = "1.84.0"

[workspace.dependencies]
async-compression = "0.4"
base64 = "0.22"
bitflags = "2.4"
md5 = "0.7.0"
brotli = "7"
bytes = "1"
clap = { version = "4.5.15", features = ["derive"] }
crossterm = "0.27"
csv = "1.3.1"
flate2 = "1.0"
futures-lite = "2.3.0"
futures-core = "0.3"
futures = "0.3"
h2 = "0.4"
headers = "0.4"
moka = "0.12.8"
hex = "0.4"
http = "1"
http-body = "1"
http-body-util = "0.1"
http-range-header = "0.4.0"
httpdate = "1.0"
boring = "4.9.1"
tokio-boring = "4.9.1"
ipnet = "2.9.0"
libfuzzer-sys = "0.4"
honggfuzz = "0.5.56"
itertools = "0.14.0"
mime = "0.3.17"
mime_guess = { version = "2", default-features = false }
paste = "1.0"
percent-encoding = "2.1"
pin-project-lite = "0.2.13"
rustls-pki-types = "^1"
proc-macro2 = "1.0"
socket2 = "0.5.8"
opentelemetry = { version = "0.27.0", default-features = false, features = [
    "trace",
] }
nom = "8.0.0"
opentelemetry-otlp = { version = "0.27.0", features = ["tokio"] }
opentelemetry_sdk = { version = "0.27.0", default-features = false, features = [
    "trace",
    "rt-tokio",
] }
opentelemetry-semantic-conventions = { version = "0.27", features = [
    "semconv_experimental",
] }
quickcheck = "1.0"
quote = "1.0"
rcgen = "0.13.0"
regex = "1.10.3"
rustls = { version = "0.23", default-features = false, features = [
    "logging",
    "std",
    "tls12",
    "aws_lc_rs",
] }
derive_more = "2.0.1"
rustls-native-certs = "0.8.0"
rustls-pemfile = "2.1"
rustversion = "1.0.9"
serde = "1.0"
serde_json = "1.0"
serde_html_form = "0.2"
syn = "2.0"
sync_wrapper = "1.0"
tempfile = "3.10"
tokio = "1.38"
spmc = "0.3"
tokio-graceful = "0.2"
tokio-rustls = { version = "0.26", default-features = false, features = [
    "logging",
    "tls12",
    "aws_lc_rs",
] }
tokio-test = "0.4.4"
tokio-util = "0.7"
tracing = "0.1"
tracing-subscriber = "0.3.17"
tracing-tree = "0.4.0"
trybuild = "1.0.98"
uuid = "1.6"
nanoid = "0.4.0"
zstd = "0.13"
venndb = "0.5.0"
unicode-normalization = "0.1.23"
iri-string = "0.7.0"
escargot = "0.5.12"
divan = "0.1.14"
webpki-roots = "0.26.1"
terminal-prompt = "0.2.3"
parking_lot = "0.12.3"
const_format = "0.2.32"
hickory-resolver = { version = "0.24.1", default-features = false, features = [
    "tokio-runtime",
] }
arc-swap = "1.7.1"
flume = "0.11.1"
atomic-waker = "1.0.0"
futures-sink = "0.3"
fnv = "1.0.5"
slab = "0.4.2"
indexmap = "2"
rand = "0.9.0"
walkdir = "2.3.2"
env_logger = "0.11.6"
httparse = "1.8"
smallvec = { version = "1.12", features = ["const_generics", "const_new"] }
itoa = "1"
want = "0.3"
futures-util = "0.3"
futures-channel = "0.3"
sha2 = "0.10.8"
<<<<<<< HEAD
highway = "1.3.0"
=======
jemallocator = { package = "tikv-jemallocator", version = "0.6" }
mimalloc = { version = "0.1.39", default-features = false }
>>>>>>> 3a772eb7

[workspace.lints.rust]
unreachable_pub = "deny"
elided_lifetimes_in_paths = "allow"
unexpected_cfgs = { level = "warn", check-cfg = ['cfg(fuzzing)'] }

[workspace.lints.clippy]
all = { level = "warn", priority = -1 }
todo = "warn"
empty_enum = "warn"
enum_glob_use = "warn"
mem_forget = "warn"
unused_self = "warn"
filter_map_next = "warn"
needless_continue = "warn"
needless_borrow = "warn"
match_wildcard_for_single_variants = "warn"
if_let_mutex = "warn"
await_holding_lock = "warn"
match_on_vec_items = "warn"
imprecise_flops = "warn"
suboptimal_flops = "warn"
lossy_float_literal = "warn"
rest_pat_in_fully_bound_structs = "warn"
fn_params_excessive_bools = "warn"
exit = "warn"
inefficient_to_string = "warn"
linkedlist = "warn"
macro_use_imports = "warn"
option_option = "warn"
verbose_file_reads = "warn"
unnested_or_patterns = "warn"
str_to_string = "warn"
type_complexity = "allow"

[package]
name = "rama"
readme = "README.md"
documentation = "https://docs.rs/rama"
description = "modular service framework"
version = { workspace = true }
license = { workspace = true }
edition = { workspace = true }
repository = { workspace = true }
homepage = { workspace = true }
keywords = { workspace = true }
categories = { workspace = true }
authors = { workspace = true }
rust-version = { workspace = true }
resolver = "3"

[lints]
workspace = true

[features]
default = []
full = [
    "telemetry",
    "compression",
    "rustls",
    "boring",
    "cli",
    "tcp",
    "http-full",
    "proxy-full",
]
telemetry = ["rama-core/telemetry", "rama-net/telemetry", "rama-http/telemetry"]
compression = ["http", "rama-http/compression"]
tls = ["net", "dep:rama-tls", "rama-net/tls", "rama-http/tls", "rama-http-backend/tls"]
rustls = ["tls", "rama-tls/rustls", "rama-net/rustls", "rama-http-backend/rustls"]
rustls-ring = ["tls", "rama-tls/rustls-ring"]
boring = ["tls", "rama-tls/boring", "rama-net/boring", "rama-http-backend/boring"]
cli = ["dep:base64", "dep:bytes", "dep:hex", "dep:serde_json", "dep:serde_html_form", "dep:tracing", "dep:tokio", "http"]
net = ["dep:rama-net"]
dns = ["net", "dep:rama-dns"]
tcp = ["dns", "dep:rama-tcp"]
http = ["net", "dep:rama-http", "net", "ua", "rama-net/http", "rama-tcp/http"]
http-full = ["http", "tcp", "dep:rama-http-backend", "dep:rama-http-core"]
proxy = ["dep:rama-proxy"]
haproxy = ["dep:rama-haproxy"]
ua = ["dep:rama-ua"]
proxy-memory-db = ["proxy", "rama-proxy/memory-db", "rama-net/venndb"]
proxy-live-update = ["proxy", "rama-proxy/live-update"]
proxy-csv = ["proxy", "rama-proxy/csv"]
proxy-full = ["proxy-memory-db", "proxy-live-update", "proxy-csv", "haproxy"]

[build-dependencies]
rustversion = { workspace = true }

[dependencies]
base64 = { workspace = true, optional = true }
bytes = { workspace = true, optional = true }
hex = { workspace = true, optional = true }
rama-core = { version = "0.2.0-alpha.7", path = "rama-core" }
rama-dns = { version = "0.2.0-alpha.7", path = "rama-dns", optional = true }
rama-haproxy = { version = "0.2.0-alpha.7", path = "rama-haproxy", optional = true }
rama-http = { version = "0.2.0-alpha.7", path = "rama-http", optional = true }
rama-http-backend = { version = "0.2.0-alpha.7", path = "rama-http-backend", optional = true }
rama-http-core = { version = "0.2.0-alpha.7", path = "rama-http-core", optional = true }
rama-net = { version = "0.2.0-alpha.7", path = "rama-net", optional = true }
rama-proxy = { version = "0.2.0-alpha.7", path = "rama-proxy", optional = true }
rama-tcp = { version = "0.2.0-alpha.7", path = "rama-tcp", optional = true }
rama-tls = { version = "0.2.0-alpha.7", path = "rama-tls", optional = true }
rama-ua = { version = "0.2.0-alpha.7", path = "rama-ua", optional = true }
rama-utils = { version = "0.2.0-alpha.7", path = "rama-utils" }
serde_html_form = { workspace = true, optional = true }
serde_json = { workspace = true, optional = true }
tokio = { workspace = true, features = ["macros", "io-std"], optional = true }
tracing = { workspace = true, optional = true }

[dev-dependencies]
bytes = { workspace = true }
derive_more = { workspace = true, features = ["as_ref"] }
divan = { workspace = true }
escargot = { workspace = true }
futures = { workspace = true }
futures-channel = { workspace = true }
futures-util = { workspace = true }
h2-support = { path = "rama-http-core/tests/h2-support" }
http = { workspace = true }
itertools = { workspace = true }
opentelemetry-otlp = { workspace = true }
opentelemetry_sdk = { workspace = true }
pin-project-lite = { workspace = true }
regex = { workspace = true }
serde = { workspace = true, features = ["derive"] }
serde_html_form = { workspace = true }
serde_json = { workspace = true }
spmc = { workspace = true }
tokio = { workspace = true, features = ["macros"] }
tokio-test = { workspace = true }
tracing = { workspace = true }
tracing-subscriber = { workspace = true, features = ["env-filter"] }

[profile.dev.package."*"]
opt-level = 3

[profile.dev]
debug = false
opt-level = 1

[package.metadata.docs.rs]
all-features = true
rustdoc-args = ["--cfg", "docsrs"]

[[bench]]
name = "ua_parse"
harness = false

[[bench]]
name = "h2"
harness = false

[[bench]]
name = "http_core_body"
path = "benches/http_core_body.rs"
required-features = ["full"]
harness = false

[[bench]]
name = "http_core_connect"
path = "benches/http_core_connect.rs"
required-features = ["full"]
harness = false

[[bench]]
name = "http_core_end_to_end"
path = "benches/http_core_end_to_end.rs"
required-features = ["full"]
harness = false

[[bench]]
name = "http_core_pipeline"
path = "benches/http_core_pipeline.rs"
required-features = ["full"]
harness = false

[[bench]]
name = "http_core_server"
path = "benches/http_core_server.rs"
required-features = ["full"]
harness = false

[[example]]
name = "http_conn_state"
required-features = ["http-full"]

[[example]]
name = "http_connect_proxy"
required-features = ["http-full"]

[[example]]
name = "http_form"
required-features = ["http-full"]

[[example]]
name = "http_health_check"
required-features = ["http-full"]

[[example]]
name = "http_high_level_client"
required-features = ["compression", "http-full"]

[[example]]
name = "http_k8s_health"
required-features = ["http-full"]

[[example]]
name = "http_key_value_store"
required-features = ["compression", "http-full"]

[[example]]
name = "http_listener_hello"
required-features = ["http-full"]

[[example]]
name = "http_mitm_proxy"
required-features = ["http-full"]

[[example]]
name = "http_rate_limit"
required-features = ["http-full"]

[[example]]
name = "http_service_fs"
required-features = ["http-full"]

[[example]]
name = "http_service_hello"
required-features = ["compression", "http-full"]

[[example]]
name = "http_service_match"
required-features = ["http-full"]

[[example]]
name = "http_telemetry"
required-features = ["http-full", "telemetry"]

[[example]]
name = "http_user_agent_classifier"
required-features = ["http-full"]

[[example]]
name = "http_web_service_dir_and_api"
required-features = ["compression", "http-full"]

[[example]]
name = "https_connect_proxy"
required-features = ["http-full", "rustls"]

[[example]]
name = "mtls_tunnel_and_service"
required-features = ["http-full", "rustls"]

[[example]]
name = "tcp_listener_hello"
required-features = ["tcp"]

[[example]]
name = "tcp_listener_layers"
required-features = ["tcp"]

[[example]]
name = "tls_boring_dynamic_certs"
required-features = ["boring", "http-full"]

[[example]]
name = "tls_boring_termination"
required-features = ["boring", "haproxy", "http-full"]

[[example]]
name = "tls_termination"
required-features = ["rustls", "haproxy", "http-full"]

[profile.release]
codegen-units = 1
incremental = false

[profile.bench]
codegen-units = 1
incremental = false<|MERGE_RESOLUTION|>--- conflicted
+++ resolved
@@ -150,12 +150,9 @@
 futures-util = "0.3"
 futures-channel = "0.3"
 sha2 = "0.10.8"
-<<<<<<< HEAD
 highway = "1.3.0"
-=======
 jemallocator = { package = "tikv-jemallocator", version = "0.6" }
 mimalloc = { version = "0.1.39", default-features = false }
->>>>>>> 3a772eb7
 
 [workspace.lints.rust]
 unreachable_pub = "deny"
