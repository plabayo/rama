
[package]
name = "rama"
readme = "README.md"
documentation = "https://docs.rs/rama"
description = "modular service framework"
version = { workspace = true }
license = { workspace = true }
edition = { workspace = true }
repository = { workspace = true }
homepage = { workspace = true }
keywords = { workspace = true }
categories = { workspace = true }
authors = { workspace = true }
rust-version = { workspace = true }
resolver = "3"

[package.metadata.docs.rs]
all-features = true
rustdoc-args = ["--cfg", "docsrs"]
[workspace]
members = [
    ".",
    "fuzz",
    "rama-cli",
    "rama-core",
    "rama-crypto",
    "rama-dns",
    "rama-error",
    "rama-haproxy",
    "rama-http",
    "rama-http-backend",
    "rama-http-core",
    "rama-http-core/tests/h2-fuzz",
    "rama-http-core/tests/h2-support",
    "rama-http-headers",
    "rama-http-types",
    "rama-macros",
    "rama-macros/tests/macros",
    "rama-net",
    "rama-proxy",
    "rama-socks5",
    "rama-tcp",
    "rama-tls-boring",
    "rama-tls-rustls",
    "rama-tower",
    "rama-ua",
    "rama-udp",
    "rama-unix",
    "rama-utils",
    "rama-ws",
]

[workspace.package]
version = "0.3.0-alpha.1"
license = "MIT OR Apache-2.0"
edition = "2024"
repository = "https://github.com/plabayo/rama"
homepage = "https://ramaproxy.org"
keywords = ["io", "async", "non-blocking", "service", "rama"]
categories = [
    "asynchronous",
    "network-programming",
    "web-programming",
    "web-programming::http-client",
    "web-programming::http-server",
]
authors = ["Glen De Cauwsemaecker <glen@plabayo.tech>"]
rust-version = "1.88.0"

[workspace.dependencies]
arc-swap = "1.7"
async-compression = "0.4"
async-stream = { version = "0.3" }
atomic-waker = "1.1"
aws-lc-rs = "1.10.0"
aws-lc-sys = { version = "0.29", features = ["bindgen"] }
base64 = "0.22"
bitflags = "2.9"
brotli = "8"
byteorder = "1.5"
bytes = "1"
chrono = "0.4"
clap = { version = "4.5", features = ["derive"] }
const_format = "0.2"
csv = "1.3"
deadpool-postgres = "0.14"
derive_more = "2.0"
divan = "0.1"
env_logger = "0.11"
escargot = "0.5"
flate2 = "1.1"
flume = "0.11"
fnv = "1.0"
futures = "0.3"
futures-channel = "0.3"
h2 = "0.4"
hex = "0.4"
hickory-resolver = { version = "0.25", default-features = false, features = [
    "tokio",
    "system-config",
] }
honggfuzz = "0.5"
http = "1"
http-body = "1"
http-body-util = "0.1"
http-range-header = "0.4"
httparse = "1.10"
httpdate = "1.0"
indexmap = "2"
ipnet = "2.11"
iri-string = "0.7"
itertools = "0.14"
itoa = "1"
jemallocator = { package = "tikv-jemallocator", version = "0.6" }
libfuzzer-sys = "0.4"
matchit = "0.8"
md5 = "0.8"
memchr = "2.7"
mimalloc = { version = "0.1", default-features = false }
mime = "0.3.17"
mime_guess = { version = "2", default-features = false }
moka = "0.12"
nom = "8.0.0"
opentelemetry = { version = "0.30", default-features = false, features = [
    "trace",
] }
opentelemetry-http = { version = "0.30", default-features = false }
opentelemetry-otlp = { version = "0.30", default-features = false, features = [
    "http-proto",
    "internal-logs",
    "logs",
    "metrics",
    "trace",
] }
opentelemetry-semantic-conventions = { version = "0.30", features = [
    "semconv_experimental",
] }
opentelemetry_sdk = { version = "0.30", default-features = false, features = [
    "trace",
    "rt-tokio",
] }
parking_lot = "0.12"
percent-encoding = "2.3"
pin-project-lite = "0.2"
proc-macro2 = "1.0"
psl = "2"
quickcheck = "1.0"
quote = "1.0"
radix_trie = "0.2"
rama-boring = "0.3.1"
rama-boring-tokio = "0.3.1"
rama-core = { version = "0.3.0-alpha.1", path = "./rama-core" }
rama-crypto = { version = "0.3.0-alpha.1", path = "./rama-crypto" }
rama-dns = { version = "0.3.0-alpha.1", path = "./rama-dns" }
rama-error = { version = "0.3.0-alpha.1", path = "./rama-error" }
rama-haproxy = { version = "0.3.0-alpha.1", path = "./rama-haproxy" }
rama-http = { version = "0.3.0-alpha.1", path = "./rama-http" }
rama-http-backend = { version = "0.3.0-alpha.1", path = "./rama-http-backend" }
rama-http-core = { version = "0.3.0-alpha.1", path = "./rama-http-core" }
rama-http-headers = { version = "0.3.0-alpha.1", path = "./rama-http-headers" }
rama-http-types = { version = "0.3.0-alpha.1", path = "./rama-http-types" }
rama-macros = { version = "0.3.0-alpha.1", path = "./rama-macros" }
rama-net = { version = "0.3.0-alpha.1", path = "./rama-net" }
rama-proxy = { version = "0.3.0-alpha.1", path = "./rama-proxy" }
rama-socks5 = { version = "0.3.0-alpha.1", path = "./rama-socks5" }
rama-tcp = { version = "0.3.0-alpha.1", path = "./rama-tcp" }
rama-tls-boring = { version = "0.3.0-alpha.1", path = "./rama-tls-boring" }
rama-tls-rustls = { version = "0.3.0-alpha.1", path = "./rama-tls-rustls" }
rama-tower = { version = "0.3.0-alpha.1", path = "./rama-tower" }
rama-ua = { version = "0.3.0-alpha.1", path = "./rama-ua" }
rama-udp = { version = "0.3.0-alpha.1", path = "./rama-udp" }
rama-unix = { version = "0.3.0-alpha.1", path = "./rama-unix" }
rama-utils = { version = "0.3.0-alpha.1", path = "./rama-utils" }
rama-ws = { version = "0.3.0-alpha.1", path = "./rama-ws" }
rand = "0.9"
<<<<<<< HEAD
rcgen = { version = "0.13", default-features = false, features = ["pem", "aws_lc_rs", "x509-parser"] }
=======
ratatui = "0.29"
rcgen = { version = "0.14", default-features = false, features = ["pem", "aws_lc_rs"] }
>>>>>>> 2ea42b81
regex = "1.11"
rustls = { version = "0.23", default-features = false, features = [
    "logging",
    "std",
    "tls12",
    "aws_lc_rs",
] }
rustls-native-certs = "0.8"
rustls-pemfile = "2.2"
rustls-pki-types = "^1"
rustversion = "1.0"
serde = "1.0"
serde_html_form = "0.2"
serde_json = "1.0"
sha1 = "0.10"
sha2 = "0.10"
slab = "0.4"
smallvec = { version = "1.15", features = ["const_generics", "const_new"] }
smol_str = "0.3"
socket2 = "0.6"
spmc = "0.3"
syn = "2.0"
sync_wrapper = "1.0"
tempfile = "3.20"
terminal-prompt = "0.2"
tokio = "1.46"
tokio-graceful = "0.2"
tokio-postgres = "0.7"
tokio-rustls = { version = "0.26", default-features = false, features = [
    "logging",
    "tls12",
    "aws_lc_rs",
] }
tokio-stream = "0.1"
tokio-test = "0.4"
tokio-util = "0.7"
tower-layer = "0.3"
tower-service = "0.3"
tracing = "0.1"
tracing-opentelemetry = "0.31"
tracing-subscriber = "0.3"
tracing-tree = "0.4"
trybuild = "1.0"
tui-logger = { version = "0.17", features = ["tracing-support"] }
unicode-normalization = "0.1"
uuid = "1.17"
venndb = "0.5"
walkdir = "2.5"
want = "0.3"
webpki-roots = "1.0"
zstd = "0.13"

[workspace.lints.rust]
unreachable_pub = "deny"
unexpected_cfgs = { level = "warn", check-cfg = ['cfg(fuzzing)'] }

[workspace.lints.clippy]
all = { level = "warn", priority = -1 }
todo = "warn"
empty_enum = "warn"
enum_glob_use = "warn"
mem_forget = "warn"
unused_self = "warn"
filter_map_next = "warn"
needless_continue = "warn"
needless_borrow = "warn"
match_wildcard_for_single_variants = "warn"
if_let_mutex = "warn"
await_holding_lock = "warn"
imprecise_flops = "warn"
suboptimal_flops = "warn"
lossy_float_literal = "warn"
rest_pat_in_fully_bound_structs = "warn"
fn_params_excessive_bools = "warn"
exit = "warn"
inefficient_to_string = "warn"
linkedlist = "warn"
macro_use_imports = "warn"
option_option = "warn"
verbose_file_reads = "warn"
unnested_or_patterns = "warn"
str_to_string = "warn"
type_complexity = "allow"

[features]
default = []
full = [
    "compression",
    "rustls",
    "boring",
    "cli",
    "tcp",
    "udp",
    "http-full",
    "proxy-full",
    "tower",
    "opentelemetry",
]
compression = ["http", "rama-http?/compression", "rama-tls-boring?/compression"]
tls = [
    "net",
    "rama-net?/tls",
    "rama-http?/tls",
    "rama-http-backend?/tls",
    "rama-ua?/tls",
]
rustls = ["tls", "dep:rama-tls-rustls", "rama-http-backend?/rustls"]
boring = ["tls", "dep:rama-tls-boring", "rama-http-backend?/boring"]
cli = [
    "dep:base64",
    "dep:bytes",
    "dep:hex",
    "dep:serde",
    "dep:serde_json",
    "dep:serde_html_form",
    "dep:tokio",
    "http",
]
net = ["dep:rama-net"]
dns = ["net", "dep:rama-dns", "rama-socks5?/dns"]
tcp = ["dns", "dep:rama-tcp"]
udp = ["net", "dep:rama-udp"]
ws = ["dep:rama-ws", "http"]
http = [
    "net",
    "dep:rama-http",
    "net",
    "ua",
    "rama-net?/http",
    "rama-tcp?/http",
    "rama-tower?/http",
    "rama-tls-boring?/ua",
]
http-full = [
    "http",
    "tcp",
    "ws",
    "dep:rama-http-backend",
    "dep:rama-http-core",
    "ua-embed-profiles",
    "compression",

]
proxy = ["dep:rama-proxy"]
haproxy = ["dep:rama-haproxy"]
socks5 = ["dep:rama-socks5", "udp", "tcp", "rama-net/http", "rama-tcp/http"]
ua = ["dep:rama-ua"]
ua-embed-profiles = ["ua", "rama-ua?/embed-profiles"]
proxy-memory-db = ["proxy", "rama-proxy?/memory-db", "rama-net/venndb"]
proxy-live-update = ["proxy", "rama-proxy?/live-update"]
proxy-csv = ["proxy", "rama-proxy?/csv"]
proxy-full = ["proxy-memory-db", "proxy-live-update", "proxy-csv", "haproxy", "socks5"]
tower = ["dep:rama-tower"]
opentelemetry = [
    "rama-core/opentelemetry",
    "rama-http?/opentelemetry",
    "rama-net?/opentelemetry",
]

[dependencies]
base64 = { workspace = true, optional = true }
bytes = { workspace = true, optional = true }
hex = { workspace = true, optional = true }
rama-core = { workspace = true }
rama-crypto = { workspace = true }
rama-dns = { workspace = true, optional = true }
rama-haproxy = { workspace = true, optional = true }
rama-http = { workspace = true, optional = true }
rama-http-backend = { workspace = true, optional = true }
rama-http-core = { workspace = true, optional = true }
rama-net = { workspace = true, optional = true }
rama-proxy = { workspace = true, optional = true }
rama-socks5 = { workspace = true, optional = true }
rama-tcp = { workspace = true, optional = true }
rama-tls-boring = { workspace = true, optional = true }
rama-tls-rustls = { workspace = true, optional = true }
rama-tower = { workspace = true, optional = true }
rama-ua = { workspace = true, optional = true }
rama-udp = { workspace = true, optional = true }
rama-utils = { workspace = true }
rama-ws = { workspace = true, optional = true }
serde = { workspace = true, optional = true }
serde_html_form = { workspace = true, optional = true }
serde_json = { workspace = true, optional = true }
tokio = { workspace = true, features = ["macros", "io-std"], optional = true }

[target.'cfg(unix)'.dependencies]
rama-unix = { workspace = true }

[build-dependencies]
rustversion = { workspace = true }

[dev-dependencies]
bytes = { workspace = true }
derive_more = { workspace = true, features = ["as_ref"] }
divan = { workspace = true }
escargot = { workspace = true }
futures = { workspace = true }
futures-channel = { workspace = true }
h2-support = { path = "rama-http-core/tests/h2-support" }
http = { workspace = true }
itertools = { workspace = true }
itoa = { workspace = true }
opentelemetry-otlp = { workspace = true }
opentelemetry_sdk = { workspace = true }
pin-project-lite = { workspace = true }
regex = { workspace = true }
serde = { workspace = true, features = ["derive"] }
serde_html_form = { workspace = true }
serde_json = { workspace = true }
spmc = { workspace = true }
tokio = { workspace = true, features = ["macros", "rt-multi-thread"] }
tokio-test = { workspace = true }
tracing-subscriber = { workspace = true, features = ["env-filter"] }

[lints]
workspace = true

[profile.dev]
debug = false
opt-level = 1

[profile.dev.package."*"]
opt-level = 3

[profile.release]
codegen-units = 1
incremental = false

[profile.bench]
codegen-units = 1
incremental = false

[[bench]]
name = "ua_parse"
harness = false

[[bench]]
name = "h2"
harness = false

[[bench]]
name = "http_core_body"
path = "benches/http_core_body.rs"
required-features = ["full"]
harness = false

[[bench]]
name = "http_core_connect"
path = "benches/http_core_connect.rs"
required-features = ["full"]
harness = false

[[bench]]
name = "http_core_end_to_end"
path = "benches/http_core_end_to_end.rs"
required-features = ["full"]
harness = false

[[bench]]
name = "http_core_pipeline"
path = "benches/http_core_pipeline.rs"
required-features = ["full"]
harness = false

[[bench]]
name = "http_core_server"
path = "benches/http_core_server.rs"
required-features = ["full"]
harness = false

[[example]]
name = "http_conn_state"
required-features = ["http-full"]

[[example]]
name = "http_connect_proxy"
required-features = ["http-full"]

[[example]]
name = "http_form"
required-features = ["http-full"]

[[example]]
name = "http_health_check"
required-features = ["http-full"]

[[example]]
name = "http_high_level_client"
required-features = ["http-full"]

[[example]]
name = "http_k8s_health"
required-features = ["http-full"]

[[example]]
name = "http_key_value_store"
required-features = ["http-full"]

[[example]]
name = "http_listener_hello"
required-features = ["http-full"]

[[example]]
name = "http_mitm_proxy_boring"
required-features = ["http-full", "boring", "ua"]

[[example]]
name = "http_mitm_proxy_rustls"
required-features = ["http-full", "rustls"]

[[example]]
name = "http_pooled_client"
required-features = ["http-full"]

[[example]]
name = "http_rate_limit"
required-features = ["http-full"]

[[example]]
name = "http_service_fs"
required-features = ["http-full"]

[[example]]
name = "http_service_hello"
required-features = ["http-full"]

[[example]]
name = "http_service_match"
required-features = ["http-full"]

[[example]]
name = "http_telemetry"
required-features = ["http-full", "opentelemetry"]

[[example]]
name = "http_user_agent_classifier"
required-features = ["http-full"]

[[example]]
name = "http_rama_tower"
required-features = ["http-full", "tower"]

[[example]]
name = "http_web_router"
required-features = ["http-full"]

[[example]]
name = "http_web_service_dir_and_api"
required-features = ["http-full"]

[[example]]
name = "http_sse"
required-features = ["http-full"]

[[example]]
name = "http_sse_json"
required-features = ["http-full"]

[[example]]
name = "http_sse_datastar_hello"
required-features = ["http-full"]

[[example]]
name = "https_connect_proxy"
required-features = ["http-full", "rustls"]

[[example]]
name = "mtls_tunnel_and_service"
required-features = ["http-full", "rustls"]

[[example]]
name = "tls_sni_router"
required-features = ["http-full", "boring"]

[[example]]
name = "tcp_listener_hello"
required-features = ["tcp"]

[[example]]
name = "tcp_listener_layers"
required-features = ["tcp"]

[[example]]
name = "udp_codec"
required-features = ["udp"]

[[example]]
name = "tls_boring_dynamic_certs"
required-features = ["boring", "http-full"]

[[example]]
name = "tls_rustls_dynamic_certs"
required-features = ["rustls", "http-full"]

[[example]]
name = "tls_rustls_dynamic_config"
required-features = ["rustls", "http-full"]

[[example]]
name = "tls_boring_termination"
required-features = ["boring", "haproxy", "http-full"]

[[example]]
name = "tls_rustls_termination"
required-features = ["rustls", "haproxy", "http-full"]

[[example]]
name = "socks5_connect_proxy"
required-features = ["dns", "socks5"]

[[example]]
name = "socks5_connect_proxy_mitm_proxy"
required-features = ["dns", "socks5", "boring", "http-full"]

[[example]]
name = "socks5_connect_proxy_over_tls"
required-features = ["socks5", "boring", "http-full"]

[[example]]
name = "socks5_bind_proxy"
required-features = ["socks5"]

[[example]]
name = "socks5_udp_associate"
required-features = ["socks5"]

[[example]]
name = "socks5_udp_associate_framed"
required-features = ["socks5"]

[[example]]
name = "socks5_and_http_proxy"
required-features = ["dns", "socks5", "http-full"]

[[example]]
name = "http_https_socks5_and_socks5h_connect_proxy"
required-features = ["dns", "socks5", "http-full", "boring"]

[[example]]
name = "proxy_connectivity_check"
required-features = ["socks5", "http-full", "tls"]

[[example]]
name = "haproxy_client_ip"
required-features = ["haproxy", "http-full"]

[[example]]
name = "unix_socket"
required-features = ["net"]

[[example]]
name = "unix_socket_http"
required-features = ["http-full"]

[[example]]
name = "unix_datagram_codec"
required-features = ["net"]

[[example]]
name = "ws_echo_server"
required-features = ["http-full"]

[[example]]
name = "ws_chat_server"
required-features = ["http-full"]

[[example]]
name = "ws_tls_server"
required-features = ["http-full", "boring"]

[[example]]
name = "ws_over_h2"
required-features = ["http-full", "boring"]<|MERGE_RESOLUTION|>--- conflicted
+++ resolved
@@ -174,12 +174,8 @@
 rama-utils = { version = "0.3.0-alpha.1", path = "./rama-utils" }
 rama-ws = { version = "0.3.0-alpha.1", path = "./rama-ws" }
 rand = "0.9"
-<<<<<<< HEAD
+ratatui = "0.29"
 rcgen = { version = "0.13", default-features = false, features = ["pem", "aws_lc_rs", "x509-parser"] }
-=======
-ratatui = "0.29"
-rcgen = { version = "0.14", default-features = false, features = ["pem", "aws_lc_rs"] }
->>>>>>> 2ea42b81
 regex = "1.11"
 rustls = { version = "0.23", default-features = false, features = [
     "logging",
