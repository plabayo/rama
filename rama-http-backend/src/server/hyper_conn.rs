use super::HttpServeResult;
<<<<<<< HEAD
use rama_http_core::server::conn::auto::Builder as AutoBuilder;
use rama_http_core::server::conn::http1::Builder as Http1Builder;
use rama_http_core::server::conn::http2::Builder as Http2Builder;
=======
use crate::executor::HyperExecutor;
use hyper::server::conn::http1::Builder as Http1Builder;
use hyper::server::conn::http2::Builder as Http2Builder;
use hyper_util::server::conn::auto::Builder as AutoBuilder;
use rama_core::error::BoxError;
>>>>>>> ae758a00
use rama_tcp::utils::is_connection_error;
use std::error::Error;

/// A utility trait to allow any of the http-core server builders to be used
/// in the same way to (http) serve a connection.
pub trait HttpCoreConnServer: Send + Sync + private::Sealed + 'static {}

impl HttpCoreConnServer for Http1Builder {}

impl HttpCoreConnServer for Http2Builder {}

impl HttpCoreConnServer for AutoBuilder {}

<<<<<<< HEAD
/// A utility function to map boxed, potentially http-core errors, to our own error type.
fn map_boxed_http_core_result(
    result: Result<(), Box<dyn std::error::Error + Send + Sync>>,
) -> HttpServeResult {
=======
/// A utility function to map boxed, potentially hyper errors, to our own error type.
fn map_boxed_hyper_result(result: Result<(), BoxError>) -> HttpServeResult {
>>>>>>> ae758a00
    match result {
        Ok(_) => Ok(()),
        Err(err) => match err.downcast::<rama_http_core::Error>() {
            Ok(err) => map_http_core_err_to_result(*err),
            Err(err) => match err.downcast::<std::io::Error>() {
                Ok(err) => {
                    if is_connection_error(&err) {
                        Ok(())
                    } else {
                        Err(err.into())
                    }
                }
                Err(err) => Err(err),
            },
        },
    }
}

/// A utility function to map http-core errors to our own error type.
fn map_http_core_result(result: rama_http_core::Result<()>) -> HttpServeResult {
    match result {
        Ok(_) => Ok(()),
        Err(err) => map_http_core_err_to_result(err),
    }
}

/// A utility function to map http-core errors to our own error type.
fn map_http_core_err_to_result(err: rama_http_core::Error) -> HttpServeResult {
    if err.is_canceled() || err.is_closed() {
        return Ok(());
    }

    if let Some(source_err) = err.source() {
        if let Some(h2_err) = source_err.downcast_ref::<h2::Error>() {
            if h2_err.is_go_away() || h2_err.is_io() {
                return Ok(());
            }
        } else if let Some(io_err) = source_err.downcast_ref::<std::io::Error>() {
            if is_connection_error(io_err) {
                return Ok(());
            }
        }
    }

    Err(err.into())
}

mod private {
    use crate::server::hyper_conn::{map_boxed_http_core_result, map_http_core_result};
    use crate::server::HttpServeResult;
    use rama_core::{Context, Service};
    use rama_http_core::service::RamaHttpService;
    use rama_http_types::{IntoResponse, Request};
    use rama_net::stream::Stream;
    use rama_utils::future::Fuse;
    use std::convert::Infallible;
    use std::pin::pin;
    use tokio::select;

    pub trait Sealed {
        fn http_core_serve_connection<IO, State, S, Response>(
            &self,
            ctx: Context<State>,
            io: IO,
            service: S,
        ) -> impl std::future::Future<Output = HttpServeResult> + Send + '_
        where
            IO: Stream,
            State: Clone + Send + Sync + 'static,
            S: Service<State, Request, Response = Response, Error = Infallible> + Clone,
            Response: IntoResponse + Send + 'static;
    }

    impl Sealed for super::Http1Builder {
        #[inline]
        async fn http_core_serve_connection<IO, State, S, Response>(
            &self,
            ctx: Context<State>,
            io: IO,
            service: S,
        ) -> HttpServeResult
        where
            IO: Stream,
            State: Clone + Send + Sync + 'static,
            S: Service<State, Request, Response = Response, Error = Infallible> + Clone,
            Response: IntoResponse + Send + 'static,
        {
            let guard = ctx.guard().cloned();
            let service = RamaHttpService::new(ctx, service);

            let stream = Box::pin(io);

            let mut conn = pin!(self.serve_connection(stream, service).with_upgrades());

            if let Some(guard) = guard {
                let mut cancelled_fut = pin!(Fuse::new(guard.cancelled()));

                select! {
                    _ = cancelled_fut.as_mut() => {
                        tracing::trace!("signal received: initiate graceful shutdown");
                        conn.as_mut().graceful_shutdown();
                    }
                    result = conn.as_mut() => {
                        tracing::trace!("connection finished");
                        return map_http_core_result(result);
                    }
                }

                let result = conn.as_mut().await;
                tracing::trace!("connection finished after graceful shutdown");
                map_http_core_result(result)
            } else {
                map_http_core_result(conn.await)
            }
        }
    }

    impl Sealed for super::Http2Builder {
        #[inline]
        async fn http_core_serve_connection<IO, State, S, Response>(
            &self,
            ctx: Context<State>,
            io: IO,
            service: S,
        ) -> HttpServeResult
        where
            IO: Stream,
            State: Clone + Send + Sync + 'static,
            S: Service<State, Request, Response = Response, Error = Infallible> + Clone,
            Response: IntoResponse + Send + 'static,
        {
            let stream = Box::pin(io);
            let guard = ctx.guard().cloned();
            let service = RamaHttpService::new(ctx, service);

            let mut conn = pin!(self.serve_connection(stream, service));

            if let Some(guard) = guard {
                let mut cancelled_fut = pin!(Fuse::new(guard.cancelled()));

                select! {
                    _ = cancelled_fut.as_mut() => {
                        tracing::trace!("signal received: initiate graceful shutdown");
                        conn.as_mut().graceful_shutdown();
                    }
                    result = conn.as_mut() => {
                        tracing::trace!("connection finished");
                        return map_http_core_result(result);
                    }
                }

                let result = conn.as_mut().await;
                tracing::trace!("connection finished after graceful shutdown");
                map_http_core_result(result)
            } else {
                map_http_core_result(conn.await)
            }
        }
    }

    impl Sealed for super::AutoBuilder {
        #[inline]
        async fn http_core_serve_connection<IO, State, S, Response>(
            &self,
            ctx: Context<State>,
            io: IO,
            service: S,
        ) -> HttpServeResult
        where
            IO: Stream,
            State: Clone + Send + Sync + 'static,
            S: Service<State, Request, Response = Response, Error = Infallible> + Clone,
            Response: IntoResponse + Send + 'static,
        {
            let stream = Box::pin(io);
            let guard = ctx.guard().cloned();
            let service = RamaHttpService::new(ctx, service);

            let mut conn = pin!(self.serve_connection_with_upgrades(stream, service));

            if let Some(guard) = guard {
                let mut cancelled_fut = pin!(Fuse::new(guard.cancelled()));

                select! {
                    _ = cancelled_fut.as_mut() => {
                        tracing::trace!("signal received: nop: graceful shutdown not supported for auto builder");
                        conn.as_mut().graceful_shutdown();
                    }
                    result = conn.as_mut() => {
                        tracing::trace!("connection finished");
                        return map_boxed_http_core_result(result);
                    }
                }

                let result = conn.as_mut().await;
                tracing::trace!("connection finished after graceful shutdown");
                map_boxed_http_core_result(result)
            } else {
                map_boxed_http_core_result(conn.await)
            }
        }
    }
}<|MERGE_RESOLUTION|>--- conflicted
+++ resolved
@@ -1,15 +1,8 @@
 use super::HttpServeResult;
-<<<<<<< HEAD
+use rama_core::error::BoxError;
 use rama_http_core::server::conn::auto::Builder as AutoBuilder;
 use rama_http_core::server::conn::http1::Builder as Http1Builder;
 use rama_http_core::server::conn::http2::Builder as Http2Builder;
-=======
-use crate::executor::HyperExecutor;
-use hyper::server::conn::http1::Builder as Http1Builder;
-use hyper::server::conn::http2::Builder as Http2Builder;
-use hyper_util::server::conn::auto::Builder as AutoBuilder;
-use rama_core::error::BoxError;
->>>>>>> ae758a00
 use rama_tcp::utils::is_connection_error;
 use std::error::Error;
 
@@ -23,15 +16,8 @@
 
 impl HttpCoreConnServer for AutoBuilder {}
 
-<<<<<<< HEAD
 /// A utility function to map boxed, potentially http-core errors, to our own error type.
-fn map_boxed_http_core_result(
-    result: Result<(), Box<dyn std::error::Error + Send + Sync>>,
-) -> HttpServeResult {
-=======
-/// A utility function to map boxed, potentially hyper errors, to our own error type.
-fn map_boxed_hyper_result(result: Result<(), BoxError>) -> HttpServeResult {
->>>>>>> ae758a00
+fn map_boxed_http_core_result(result: Result<(), BoxError>) -> HttpServeResult {
     match result {
         Ok(_) => Ok(()),
         Err(err) => match err.downcast::<rama_http_core::Error>() {
