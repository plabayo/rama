--- conflicted
+++ resolved
@@ -86,12 +86,8 @@
     type Output = O;
     type Error = E;
 
-<<<<<<< HEAD
     async fn serve(&self, mut req: Request) -> Result<Self::Output, Self::Error> {
         let mut ext = Extensions::new();
-=======
-    async fn serve(&self, mut req: Request) -> Result<Self::Response, Self::Error> {
->>>>>>> 0e0e1fc0
         for handler in &self.handlers {
             let mut ext = Extensions::new();
             if !handler.matcher.matches(Some(&mut ext), &req) {
