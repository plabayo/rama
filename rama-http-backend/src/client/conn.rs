use super::{HttpClientService, svc::SendRequest};
use rama_core::{
    Context, Layer, Service,
    error::{BoxError, OpaqueError},
};
<<<<<<< HEAD
use rama_http_types::{conn::Http1ClientContextParams, dep::http_body, Request, Version};
=======
use rama_http_types::{Request, Version, dep::http_body};
>>>>>>> 3bd83fb0
use rama_net::{
    client::{ConnectorService, EstablishedClientConnection},
    stream::Stream,
};

use rama_utils::macros::define_inner_service_accessors;
use std::fmt;
use tracing::trace;

#[cfg(any(feature = "rustls", feature = "boring"))]
use rama_net::tls::{ApplicationProtocol, client::NegotiatedTlsParameters};

/// A [`Service`] which establishes an HTTP Connection.
pub struct HttpConnector<S> {
    inner: S,
}

impl<S: fmt::Debug> fmt::Debug for HttpConnector<S> {
    fn fmt(&self, f: &mut fmt::Formatter<'_>) -> fmt::Result {
        f.debug_struct("HttpConnector")
            .field("inner", &self.inner)
            .finish()
    }
}

impl<S> HttpConnector<S> {
    /// Create a new [`HttpConnector`].
    pub const fn new(inner: S) -> Self {
        Self { inner }
    }

    define_inner_service_accessors!();
}

impl<S> Clone for HttpConnector<S>
where
    S: Clone,
{
    fn clone(&self) -> Self {
        Self {
            inner: self.inner.clone(),
        }
    }
}

impl<S, State, Body> Service<State, Request<Body>> for HttpConnector<S>
where
    S: ConnectorService<State, Request<Body>, Connection: Stream + Unpin, Error: Into<BoxError>>,
    State: Clone + Send + Sync + 'static,
    Body: http_body::Body<Data: Send + 'static, Error: Into<BoxError>> + Unpin + Send + 'static,
{
    type Response = EstablishedClientConnection<HttpClientService<Body>, State, Request<Body>>;
    type Error = BoxError;

    async fn serve(
        &self,
        ctx: Context<State>,
        req: Request<Body>,
    ) -> Result<Self::Response, Self::Error> {
        let EstablishedClientConnection {
            ctx,
            #[cfg(any(feature = "rustls", feature = "boring"))]
            mut req,
            #[cfg(not(any(feature = "rustls", feature = "boring")))]
            req,
            conn,
            addr,
        } = self.inner.connect(ctx, req).await.map_err(Into::into)?;

        #[cfg(any(feature = "rustls", feature = "boring"))]
        if let Some(proto) = ctx
            .get::<NegotiatedTlsParameters>()
            .and_then(|params| params.application_layer_protocol.as_ref())
        {
            let new_version = match proto {
                ApplicationProtocol::HTTP_09 => rama_http_types::Version::HTTP_09,
                ApplicationProtocol::HTTP_10 => rama_http_types::Version::HTTP_10,
                ApplicationProtocol::HTTP_11 => rama_http_types::Version::HTTP_11,
                ApplicationProtocol::HTTP_2 => rama_http_types::Version::HTTP_2,
                ApplicationProtocol::HTTP_3 => rama_http_types::Version::HTTP_3,
                _ => {
                    return Err(OpaqueError::from_display(
                        "HttpConnector: unsupported negotiated ALPN: {proto}",
                    )
                    .into_boxed());
                }
            };
            trace!(
                "setting request version to {:?} based on negotiated APLN (was: {:?})",
                new_version,
                req.version(),
            );
            *req.version_mut() = new_version;
        }

        let io = Box::pin(conn);

        match req.version() {
            Version::HTTP_2 => {
                trace!(uri = %req.uri(), "create h2 client executor");
                let executor = ctx.executor().clone();
                let (sender, conn) =
                    rama_http_core::client::conn::http2::handshake(executor, io).await?;

                ctx.spawn(async move {
                    if let Err(err) = conn.await {
                        tracing::debug!("connection failed: {:?}", err);
                    }
                });

                let svc = HttpClientService(SendRequest::Http2(sender));

                Ok(EstablishedClientConnection {
                    ctx,
                    req,
                    conn: svc,
                    addr,
                })
            }
            Version::HTTP_11 | Version::HTTP_10 | Version::HTTP_09 => {
                trace!(uri = %req.uri(), "create ~h1 client executor");
                let mut builder = rama_http_core::client::conn::http1::Builder::new();
                if let Some(params) = ctx.get::<Http1ClientContextParams>() {
                    builder.title_case_headers(params.title_header_case);
                }
                let (sender, conn) = builder.handshake(io).await?;

                ctx.spawn(async move {
                    if let Err(err) = conn.await {
                        tracing::debug!("connection failed: {:?}", err);
                    }
                });

                let svc = HttpClientService(SendRequest::Http1(sender));

                Ok(EstablishedClientConnection {
                    ctx,
                    req,
                    conn: svc,
                    addr,
                })
            }
            version => Err(OpaqueError::from_display(format!(
                "unsupported Http version: {:?}",
                version
            ))
            .into()),
        }
    }
}

/// A [`Layer`] that produces an [`HttpConnector`].
#[derive(Debug, Clone)]
#[non_exhaustive]
pub struct HttpConnectorLayer;

impl HttpConnectorLayer {
    /// Create a new [`HttpConnectorLayer`].
    pub const fn new() -> Self {
        Self
    }
}

impl Default for HttpConnectorLayer {
    fn default() -> Self {
        Self::new()
    }
}

impl<S> Layer<S> for HttpConnectorLayer {
    type Service = HttpConnector<S>;

    fn layer(&self, inner: S) -> Self::Service {
        HttpConnector { inner }
    }
}<|MERGE_RESOLUTION|>--- conflicted
+++ resolved
@@ -3,11 +3,7 @@
     Context, Layer, Service,
     error::{BoxError, OpaqueError},
 };
-<<<<<<< HEAD
-use rama_http_types::{conn::Http1ClientContextParams, dep::http_body, Request, Version};
-=======
-use rama_http_types::{Request, Version, dep::http_body};
->>>>>>> 3bd83fb0
+use rama_http_types::{Request, Version, conn::Http1ClientContextParams, dep::http_body};
 use rama_net::{
     client::{ConnectorService, EstablishedClientConnection},
     stream::Stream,
