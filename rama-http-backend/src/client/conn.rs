--- conflicted
+++ resolved
@@ -2,12 +2,7 @@
 use rama_core::{
     Layer, Service,
     error::{BoxError, OpaqueError},
-<<<<<<< HEAD
     extensions::ExtensionsRef,
-    inspect::RequestInspector,
-=======
-    extensions::{ExtensionsMut, ExtensionsRef},
->>>>>>> de3e00b6
     rt::Executor,
     stream::Stream,
 };
