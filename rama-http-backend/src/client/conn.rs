--- conflicted
+++ resolved
@@ -2,11 +2,7 @@
 use rama_core::{
     Layer, Service,
     error::{BoxError, OpaqueError},
-<<<<<<< HEAD
-    extensions::{ExtensionsMut, ExtensionsRef},
-=======
     extensions::ExtensionsRef,
->>>>>>> 0e0e1fc0
     rt::Executor,
     stream::Stream,
 };
@@ -35,21 +31,6 @@
 /// A [`Service`] which establishes an HTTP Connection.
 pub struct HttpConnector<S, Body> {
     inner: S,
-<<<<<<< HEAD
-    http_req_modifier_svc: I,
-}
-
-impl<S: fmt::Debug, I: fmt::Debug> fmt::Debug for HttpConnector<S, I> {
-    fn fmt(&self, f: &mut fmt::Formatter<'_>) -> fmt::Result {
-        f.debug_struct("HttpConnector")
-            .field("inner", &self.inner)
-            .field("http_req_modifier_svc", &self.http_req_modifier_svc)
-            .finish()
-    }
-}
-
-impl<S> HttpConnector<S> {
-=======
     // Body type this connector will be able to send, this is not
     // necessarily the same one that was used in the request that
     // created this connection
@@ -57,53 +38,19 @@
 }
 
 impl<S, Body> HttpConnector<S, Body> {
->>>>>>> 0e0e1fc0
     /// Create a new [`HttpConnector`].
     pub const fn new(inner: S) -> Self {
         Self {
             inner,
-<<<<<<< HEAD
-            http_req_modifier_svc: (),
-        }
-    }
-}
-
-impl<S, I> HttpConnector<S, I> {
-    /// Add a http request modidifier that will run just before doing the actual http request
-    pub fn with_http_req_modifier_svc<T>(self, http_req_modifier_svc: T) -> HttpConnector<S, T> {
-        HttpConnector {
-            inner: self.inner,
-            http_req_modifier_svc: http_req_modifier_svc,
-=======
             _phantom: PhantomData,
->>>>>>> 0e0e1fc0
         }
     }
 
     define_inner_service_accessors!();
 }
 
-<<<<<<< HEAD
-impl<S, I> Clone for HttpConnector<S, I>
-where
-    S: Clone,
-    I: Clone,
-{
-    fn clone(&self) -> Self {
-        Self {
-            inner: self.inner.clone(),
-            http_req_modifier_svc: self.http_req_modifier_svc.clone(),
-        }
-    }
-}
-
-impl<S, I, BodyIn, BodyOut> Service<Request<BodyIn>> for HttpConnector<S, I>
-where
-    I: Service<Request<BodyIn>, Output = Request<BodyOut>, Error: Into<BoxError>> + Clone,
-=======
 impl<S, BodyIn, BodyConnection> Service<Request<BodyIn>> for HttpConnector<S, BodyConnection>
 where
->>>>>>> 0e0e1fc0
     S: ConnectorService<Request<BodyIn>, Connection: Stream + Unpin>,
     BodyIn: StreamingBody<Data: Send + 'static, Error: Into<BoxError>> + Unpin + Send + 'static,
     // Body type this connector will be able to send, this is not necessarily the same one that
@@ -111,23 +58,12 @@
     BodyConnection:
         StreamingBody<Data: Send + 'static, Error: Into<BoxError>> + Unpin + Send + 'static,
 {
-<<<<<<< HEAD
-    type Output = EstablishedClientConnection<HttpClientService<BodyOut, I>, Request<BodyIn>>;
+    type Output = EstablishedClientConnection<HttpClientService<BodyConnection>, Request<BodyIn>>;
     type Error = BoxError;
 
     async fn serve(&self, req: Request<BodyIn>) -> Result<Self::Output, Self::Error> {
-        let EstablishedClientConnection {
-            input: req,
-            mut conn,
-        } = self.inner.connect(req).await.map_err(Into::into)?;
-=======
-    type Response = EstablishedClientConnection<HttpClientService<BodyConnection>, Request<BodyIn>>;
-    type Error = BoxError;
-
-    async fn serve(&self, req: Request<BodyIn>) -> Result<Self::Response, Self::Error> {
-        let EstablishedClientConnection { req, conn } =
+        let EstablishedClientConnection { input: req, conn } =
             self.inner.connect(req).await.map_err(Into::into)?;
->>>>>>> 0e0e1fc0
 
         let extensions = conn.extensions().clone();
 
@@ -210,10 +146,6 @@
 
                 let svc = HttpClientService {
                     sender: SendRequest::Http2(sender),
-<<<<<<< HEAD
-                    http_req_inspector: self.http_req_modifier_svc.clone(),
-=======
->>>>>>> 0e0e1fc0
                     extensions,
                 };
 
@@ -257,10 +189,6 @@
 
                 let svc = HttpClientService {
                     sender: SendRequest::Http1(Mutex::new(sender)),
-<<<<<<< HEAD
-                    http_req_inspector: self.http_req_modifier_svc.clone(),
-=======
->>>>>>> 0e0e1fc0
                     extensions,
                 };
 
@@ -279,13 +207,8 @@
 
 #[derive(Clone, Debug)]
 /// A [`Layer`] that produces an [`HttpConnector`].
-<<<<<<< HEAD
-pub struct HttpConnectorLayer<I = ()> {
-    http_req_modifier_svc: I,
-=======
 pub struct HttpConnectorLayer<Body> {
     _phantom: PhantomData<Body>,
->>>>>>> 0e0e1fc0
 }
 
 impl<Body> HttpConnectorLayer<Body> {
@@ -293,20 +216,7 @@
     #[must_use]
     pub const fn new() -> Self {
         Self {
-<<<<<<< HEAD
-            http_req_modifier_svc: (),
-        }
-    }
-}
-
-impl<I> HttpConnectorLayer<I> {
-    /// Add a http request modifier that will run just before doing the actual http request
-    pub fn with_http_req_modifier_svc<T>(self, http_req_modifier_svc: T) -> HttpConnectorLayer<T> {
-        HttpConnectorLayer {
-            http_req_modifier_svc,
-=======
             _phantom: PhantomData,
->>>>>>> 0e0e1fc0
         }
     }
 }
@@ -323,18 +233,7 @@
     fn layer(&self, inner: S) -> Self::Service {
         HttpConnector {
             inner,
-<<<<<<< HEAD
-            http_req_modifier_svc: self.http_req_modifier_svc.clone(),
-        }
-    }
-
-    fn into_layer(self, inner: S) -> Self::Service {
-        HttpConnector {
-            inner,
-            http_req_modifier_svc: self.http_req_modifier_svc,
-=======
             _phantom: PhantomData,
->>>>>>> 0e0e1fc0
         }
     }
 }