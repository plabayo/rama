--- conflicted
+++ resolved
@@ -23,24 +23,14 @@
 const_format = { workspace = true }
 futures = { workspace = true }
 h2 = { workspace = true }
-<<<<<<< HEAD
-rama-core = { version = "0.2.0-alpha.8", path = "../rama-core" }
-rama-http-core = { version = "0.2.0-alpha.8", path = "../rama-http-core" }
-rama-http-types = { version = "0.2.0-alpha.8", path = "../rama-http-types" }
-rama-net = { version = "0.2.0-alpha.8", path = "../rama-net", features = ["http"] }
-rama-tcp = { version = "0.2.0-alpha.8", path = "../rama-tcp", features = ["http"] }
-rama-tls = { version = "0.2.0-alpha.8", path = "../rama-tls", optional = true }
-rama-tls-rustls = { version = "0.2.0-alpha.8", path = "../rama-tls-rustls", optional = true }
-rama-utils = { version = "0.2.0-alpha.8", path = "../rama-utils" }
-=======
 rama-core = { version = "0.2.0-alpha.9", path = "../rama-core" }
 rama-http-core = { version = "0.2.0-alpha.9", path = "../rama-http-core" }
 rama-http-types = { version = "0.2.0-alpha.9", path = "../rama-http-types" }
 rama-net = { version = "0.2.0-alpha.9", path = "../rama-net", features = ["http"] }
 rama-tcp = { version = "0.2.0-alpha.9", path = "../rama-tcp", features = ["http"] }
 rama-tls = { version = "0.2.0-alpha.9", path = "../rama-tls", optional = true }
+rama-tls-rustls = { version = "0.2.0-alpha.9", path = "../rama-tls-rustls", optional = true }
 rama-utils = { version = "0.2.0-alpha.9", path = "../rama-utils" }
->>>>>>> 9c99085b
 tokio = { workspace = true, features = ["macros"] }
 tracing = { workspace = true }
 
