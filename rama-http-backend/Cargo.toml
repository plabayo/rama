[package]
name = "rama-http-backend"
description = "error types and utilities for rama"
version = { workspace = true }
license = { workspace = true }
edition = { workspace = true }
repository = { workspace = true }
keywords = ["io", "async", "non-blocking", "http", "rama"]
categories = ["asynchronous", "network-programming", "web-programming::http-client", "web-programming::http-server"]
authors = { workspace = true }
rust-version = { workspace = true }

[lints]
workspace = true

[features]
default = []
tls = ["rama-net/tls"]
rustls = ["tls", "rama-net/rustls", "rama-tls-rustls"]
<<<<<<< HEAD
boring = ["tls", "rama-net/boring", "rama-tls?/boring"]
=======
boring = ["tls", "rama-net/boring", "rama-tls-boring"]
>>>>>>> 503b67a7

[dependencies]
const_format = { workspace = true }
futures = { workspace = true }
h2 = { workspace = true }
rama-core = { version = "0.2.0-alpha.13", path = "../rama-core" }
rama-http-core = { version = "0.2.0-alpha.13", path = "../rama-http-core" }
rama-http-types = { version = "0.2.0-alpha.13", path = "../rama-http-types" }
rama-net = { version = "0.2.0-alpha.13", path = "../rama-net", features = ["http"] }
rama-tcp = { version = "0.2.0-alpha.13", path = "../rama-tcp", features = ["http"] }
rama-tls-boring = { version = "0.2.0-alpha.13", path = "../rama-tls-boring", optional = true }
rama-tls-rustls = { version = "0.2.0-alpha.13", path = "../rama-tls-rustls", optional = true }
rama-utils = { version = "0.2.0-alpha.13", path = "../rama-utils" }
tokio = { workspace = true, features = ["macros"] }
tracing = { workspace = true }

[dev-dependencies]

[package.metadata.cargo-public-api-crates]
allowed = []

[package.metadata.docs.rs]
all-features = true
rustdoc-args = ["--cfg", "docsrs"]<|MERGE_RESOLUTION|>--- conflicted
+++ resolved
@@ -17,11 +17,7 @@
 default = []
 tls = ["rama-net/tls"]
 rustls = ["tls", "rama-net/rustls", "rama-tls-rustls"]
-<<<<<<< HEAD
-boring = ["tls", "rama-net/boring", "rama-tls?/boring"]
-=======
 boring = ["tls", "rama-net/boring", "rama-tls-boring"]
->>>>>>> 503b67a7
 
 [dependencies]
 const_format = { workspace = true }
