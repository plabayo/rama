--- conflicted
+++ resolved
@@ -7,6 +7,7 @@
     cli::ForwardKind,
     combinators::Either7,
     error::{BoxError, OpaqueError},
+    extensions::ExtensionsRef,
     http::{
         Request, Response, StatusCode,
         dep::mime,
@@ -28,12 +29,6 @@
     tcp::TcpStream,
     telemetry::tracing,
 };
-<<<<<<< HEAD
-use rama_core::extensions::{ExtensionsMut, ExtensionsRef};
-use rama_http::service::web::response::IntoResponse;
-use std::{convert::Infallible, marker::PhantomData, time::Duration};
-use tokio::io::AsyncWriteExt;
-=======
 
 #[cfg(all(feature = "rustls", not(feature = "boring")))]
 use crate::tls::rustls::server::{TlsAcceptorData, TlsAcceptorLayer};
@@ -50,9 +45,9 @@
 #[cfg(all(feature = "rustls", not(feature = "boring")))]
 type TlsConfig = TlsAcceptorData;
 
+use rama_core::extensions::ExtensionsMut;
 use std::{convert::Infallible, marker::PhantomData, net::IpAddr, time::Duration};
-use tokio::{io::AsyncWriteExt, net::TcpStream};
->>>>>>> bc48c977
+use tokio::io::AsyncWriteExt;
 
 #[derive(Debug, Clone)]
 /// Builder that can be used to run your own ip [`Service`],
@@ -182,14 +177,9 @@
     type Response = Response;
     type Error = BoxError;
 
-<<<<<<< HEAD
     async fn serve(&self, _ctx: Context, req: Request) -> Result<Self::Response, Self::Error> {
         let peer_ip = req
             .extensions()
-=======
-    async fn serve(&self, ctx: Context, req: Request) -> Result<Self::Response, Self::Error> {
-        let peer_ip = ctx
->>>>>>> bc48c977
             .get::<Forwarded>()
             .and_then(|f| f.client_ip())
             .or_else(|| {
@@ -250,20 +240,15 @@
 
 impl<Input> Service<Input> for TcpIpService
 where
-    Input: Stream + Unpin + ExtensionsMut,
+    Input: Stream + Unpin + ExtensionsRef,
 {
     type Response = ();
     type Error = BoxError;
 
-<<<<<<< HEAD
     async fn serve(&self, _ctx: Context, stream: Input) -> Result<Self::Response, Self::Error> {
+        tracing::info!("connection received");
         let peer_ip = stream
             .extensions()
-=======
-    async fn serve(&self, ctx: Context, stream: Input) -> Result<Self::Response, Self::Error> {
-        tracing::info!("connection received");
-        let peer_ip = ctx
->>>>>>> bc48c977
             .get::<Forwarded>()
             .and_then(|f| f.client_ip())
             .or_else(|| {
@@ -324,7 +309,7 @@
 }
 
 impl<M> IpServiceBuilder<M> {
-    fn build_tcp<S: Stream + Unpin + Send + Sync + 'static>(
+    fn build_tcp<S: Stream + ExtensionsMut + Unpin + Send + Sync + 'static>(
         self,
         #[cfg(any(feature = "rustls", feature = "boring"))] maybe_tls_accept_layer: Option<
             TlsAcceptorLayer,
@@ -354,7 +339,7 @@
         Ok(tcp_service_builder.into_layer(TcpIpService))
     }
 
-    fn build_http<S: Stream + Unpin + Send + Sync + 'static>(
+    fn build_http<S: Stream + Unpin + Send + Sync + ExtensionsMut + 'static>(
         self,
         executor: Executor,
         #[cfg(any(feature = "rustls", feature = "boring"))] maybe_tls_accept_layer: Option<
