--- conflicted
+++ resolved
@@ -286,19 +286,13 @@
             _ => None,
         };
 
-<<<<<<< HEAD
+        let http_service = self.build_http();
+
         #[cfg(all(feature = "rustls", not(feature = "boring")))]
         let tls_cfg = self.tls_server_config;
 
         #[cfg(feature = "boring")]
         let tls_cfg: Option<TlsAcceptorData> = match self.tls_server_config {
-=======
-        let http_service = self.build_http();
-
-        #[cfg(any(feature = "rustls", feature = "boring"))]
-        let tls_acceptor_data = match self.tls_server_config {
-            None => None,
->>>>>>> b1686363
             Some(cfg) => Some(cfg.try_into()?),
             None => None,
         };
