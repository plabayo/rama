--- conflicted
+++ resolved
@@ -8,7 +8,7 @@
 use crate::{
     Layer, Service,
     error::{BoxError, ErrorContext, OpaqueError},
-    extensions::ExtensionsMut,
+    extensions::{ExtensionsMut, ExtensionsRef},
     http::{Request, Response, StreamingBody},
     net::client::EstablishedClientConnection,
     service::BoxService,
@@ -160,22 +160,18 @@
     for EasyHttpWebClient<Body, EstablishedClientConnection<Connection, Request<ConnectionBody>>, L>
 where
     Body: StreamingBody<Data: Send + 'static, Error: Into<BoxError>> + Unpin + Send + 'static,
-    Connection: Service<Request<ConnectionBody>, Response = Response, Error = BoxError>,
+    Connection:
+        Service<Request<ConnectionBody>, Response = Response, Error = BoxError> + ExtensionsRef,
     // Body type this connection will be able to send, this is not necessarily the same one that
     // was used in the request that created this connection
     ConnectionBody:
         StreamingBody<Data: Send + 'static, Error: Into<BoxError>> + Unpin + Send + 'static,
-<<<<<<< HEAD
-    ConnResponse:
-        Service<Request<ModifiedBody>, Response = Response, Error = BoxError> + ExtensionsMut,
-=======
     L: Layer<
             Connection,
             Service: Service<Request<ConnectionBody>, Response = Response, Error = BoxError>,
         > + Send
         + Sync
         + 'static,
->>>>>>> de3e00b6
 {
     type Response = Response;
 
@@ -184,18 +180,16 @@
     async fn serve(&self, req: Request<Body>) -> Result<Self::Response, Self::Error> {
         let uri = req.uri().clone();
 
-<<<<<<< HEAD
-        let EstablishedClientConnection { mut req, conn } = self.connector.serve(req).await?;
-        req.extensions_mut().extend(conn.extensions().clone());
-=======
         let EstablishedClientConnection {
-            req,
+            mut req,
             conn: http_connection,
         } = self.connector.serve(req).await?;
 
+        req.extensions_mut()
+            .extend(http_connection.extensions().clone());
+
         let http_connection = self.jit_layers.layer(http_connection);
 
->>>>>>> de3e00b6
         // NOTE: stack might change request version based on connector data,
         tracing::trace!(url.full = %uri, "send http req to connector stack");
 
