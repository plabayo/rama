--- conflicted
+++ resolved
@@ -5,16 +5,10 @@
 
 #[doc(inline)]
 pub use ::rama_http::{
-<<<<<<< HEAD
     Body, BodyDataStream, BodyExtractExt, BodyLimit, HeaderMap, HeaderName, HeaderValue, HttpError,
     HttpResult, InfiniteReader, Method, Request, Response, Scheme, StatusCode, StreamingBody, Uri,
-    Version, body, conn, dep, header, headers, io, matcher, opentelemetry, proto, request,
+    Version, body, conn, convert, dep, header, headers, io, matcher, opentelemetry, proto, request,
     response, service, sse, uri, utils,
-=======
-    Body, BodyDataStream, BodyExtractExt, BodyLimit, HeaderMap, HeaderName, HeaderValue,
-    InfiniteReader, Method, Request, Response, Scheme, StatusCode, Uri, Version, body, conn,
-    convert, dep, header, headers, io, matcher, opentelemetry, proto, service, sse, utils,
->>>>>>> 85059f67
 };
 
 #[cfg(feature = "http-full")]
