//! Authorize requests using [`ValidateRequest`].
//!
//! [`Authorization`]: https://developer.mozilla.org/en-US/docs/Web/HTTP/Headers/Authorization
//!
//! # Example
//!
//! ```
//! use bytes::Bytes;
//!
//! use rama_http::layer::validate_request::{ValidateRequest, ValidateRequestHeader, ValidateRequestHeaderLayer};
//! use rama_http::{Body, Request, Response, StatusCode, header::AUTHORIZATION};
//! use rama_core::service::service_fn;
//! use rama_core::{Context, Service, Layer};
//! use rama_core::error::BoxError;
//!
//! async fn handle(request: Request) -> Result<Response, BoxError> {
//!     Ok(Response::new(Body::default()))
//! }
//!
//! # #[tokio::main]
//! # async fn main() -> Result<(), BoxError> {
//! let mut service = (
//!     // Require the `Authorization` header to be `Bearer passwordlol`
//!     ValidateRequestHeaderLayer::bearer("passwordlol"),
//! ).layer(service_fn(handle));
//!
//! // Requests with the correct token are allowed through
//! let request = Request::builder()
//!     .header(AUTHORIZATION, "Bearer passwordlol")
//!     .body(Body::default())
//!     .unwrap();
//!
//! let response = service
//!     .serve(Context::default(), request)
//!     .await?;
//!
//! assert_eq!(StatusCode::OK, response.status());
//!
//! // Requests with an invalid token get a `401 Unauthorized` response
//! let request = Request::builder()
//!     .body(Body::default())
//!     .unwrap();
//!
//! let response = service
//!     .serve(Context::default(), request)
//!     .await?;
//!
//! assert_eq!(StatusCode::UNAUTHORIZED, response.status());
//! # Ok(())
//! # }
//! ```
//!
//! Custom validation can be made by implementing [`ValidateRequest`].

use crate::layer::validate_request::{
    ValidateRequest, ValidateRequestHeader, ValidateRequestHeaderLayer,
};
use crate::{
    Request, Response, StatusCode,
    header::{self, HeaderValue},
};
use base64::Engine as _;
use rama_core::Context;
use std::{fmt, marker::PhantomData, sync::Arc};

use rama_net::user::UserId;
use sealed::AuthorizerSeal;

const BASE64: base64::engine::GeneralPurpose = base64::engine::general_purpose::STANDARD;

impl<C> ValidateRequestHeaderLayer<AuthorizeContext<C>> {
    /// Allow anonymous requests.
    pub fn set_allow_anonymous(&mut self, allow_anonymous: bool) -> &mut Self {
        self.validate.allow_anonymous = allow_anonymous;
        self
    }

    /// Allow anonymous requests.
    pub fn with_allow_anonymous(mut self, allow_anonymous: bool) -> Self {
        self.validate.allow_anonymous = allow_anonymous;
        self
    }
}

impl<S, C> ValidateRequestHeader<S, AuthorizeContext<C>> {
    /// Allow anonymous requests.
    pub fn set_allow_anonymous(&mut self, allow_anonymous: bool) -> &mut Self {
        self.validate.allow_anonymous = allow_anonymous;
        self
    }

    /// Allow anonymous requests.
    pub fn with_allow_anonymous(mut self, allow_anonymous: bool) -> Self {
        self.validate.allow_anonymous = allow_anonymous;
        self
    }
}

impl<S, ResBody> ValidateRequestHeader<S, AuthorizeContext<Basic<ResBody>>> {
    /// Authorize requests using a username and password pair.
    ///
    /// The `Authorization` header is required to be `Basic {credentials}` where `credentials` is
    /// `base64_encode("{username}:{password}")`.
    ///
    /// Since the username and password is sent in clear text it is recommended to use HTTPS/TLS
    /// with this method. However use of HTTPS/TLS is not enforced by this middleware.
    pub fn basic(inner: S, username: &str, value: &str) -> Self
    where
        ResBody: Default,
    {
        Self::custom(inner, AuthorizeContext::new(Basic::new(username, value)))
    }
}

impl<ResBody> ValidateRequestHeaderLayer<AuthorizeContext<Basic<ResBody>>> {
    /// Authorize requests using a username and password pair.
    ///
    /// The `Authorization` header is required to be `Basic {credentials}` where `credentials` is
    /// `base64_encode("{username}:{password}")`.
    ///
    /// Since the username and password is sent in clear text it is recommended to use HTTPS/TLS
    /// with this method. However use of HTTPS/TLS is not enforced by this middleware.
    pub fn basic(username: &str, password: &str) -> Self
    where
        ResBody: Default,
    {
        Self::custom(AuthorizeContext::new(Basic::new(username, password)))
    }
}

impl<S, ResBody> ValidateRequestHeader<S, AuthorizeContext<Bearer<ResBody>>> {
    /// Authorize requests using a "bearer token". Commonly used for OAuth 2.
    ///
    /// The `Authorization` header is required to be `Bearer {token}`.
    ///
    /// # Panics
    ///
    /// Panics if the token is not a valid [`HeaderValue`].
    pub fn bearer(inner: S, token: &str) -> Self
    where
        ResBody: Default,
    {
        Self::custom(inner, AuthorizeContext::new(Bearer::new(token)))
    }
}

impl<ResBody> ValidateRequestHeaderLayer<AuthorizeContext<Bearer<ResBody>>> {
    /// Authorize requests using a "bearer token". Commonly used for OAuth 2.
    ///
    /// The `Authorization` header is required to be `Bearer {token}`.
    ///
    /// # Panics
    ///
    /// Panics if the token is not a valid [`HeaderValue`].
    pub fn bearer(token: &str) -> Self
    where
        ResBody: Default,
    {
        Self::custom(AuthorizeContext::new(Bearer::new(token)))
    }
}

/// Type that performs "bearer token" authorization.
///
/// See [`ValidateRequestHeader::bearer`] for more details.
pub struct Bearer<ResBody> {
    header_value: HeaderValue,
    _ty: PhantomData<fn() -> ResBody>,
}

impl<ResBody> Bearer<ResBody> {
    fn new(token: &str) -> Self
    where
        ResBody: Default,
    {
        Self {
            header_value: format!("Bearer {}", token)
                .parse()
                .expect("token is not a valid header value"),
            _ty: PhantomData,
        }
    }
}

impl<ResBody> Clone for Bearer<ResBody> {
    fn clone(&self) -> Self {
        Self {
            header_value: self.header_value.clone(),
            _ty: PhantomData,
        }
    }
}

impl<ResBody> fmt::Debug for Bearer<ResBody> {
    fn fmt(&self, f: &mut fmt::Formatter<'_>) -> fmt::Result {
        f.debug_struct("Bearer")
            .field("header_value", &self.header_value)
            .finish()
    }
}

// TODO: revisit ValidateRequest and related types so we do not require
// the associated Response types for all these traits. E.g. by forcing
// downstream users that their response bodies can be turned into the standard `rama::http::Body`
impl<S, B, C> ValidateRequest<S, B> for AuthorizeContext<C>
where
    C: Authorizer,
    B: Send + 'static,
    S: Clone + Send + Sync + 'static,
{
    type ResponseBody = C::ResBody;

    async fn validate(
        &self,
        ctx: Context<S>,
        request: Request<B>,
    ) -> Result<(Context<S>, Request<B>), Response<Self::ResponseBody>> {
        match request.headers().get(header::AUTHORIZATION) {
            Some(header_value) if self.credential.is_valid(header_value) => Ok((ctx, request)),
            None if self.allow_anonymous => {
                let mut ctx = ctx;
                ctx.insert(UserId::Anonymous);
                Ok((ctx, request))
            }
            _ => {
                let mut res = Response::new(Self::ResponseBody::default());
                *res.status_mut() = StatusCode::UNAUTHORIZED;

                if let Some(www_auth) = C::www_authenticate_header() {
                    res.headers_mut().insert(header::WWW_AUTHENTICATE, www_auth);
                } else {
                    res.headers_mut()
                        .insert(header::WWW_AUTHENTICATE, "Bearer".parse().unwrap());
                }

                Err(res)
            }
        }
    }
}

/// Type that performs basic authorization.
///
/// See [`ValidateRequestHeader::basic`] for more details.
pub struct Basic<ResBody> {
    header_value: HeaderValue,
    _ty: PhantomData<fn() -> ResBody>,
}

impl<ResBody> Basic<ResBody> {
    fn new(username: &str, password: &str) -> Self
    where
        ResBody: Default,
    {
        let encoded = BASE64.encode(format!("{}:{}", username, password));
        let header_value = format!("Basic {}", encoded).parse().unwrap();
        Self {
            header_value,
            _ty: PhantomData,
        }
    }
}

impl<ResBody> Clone for Basic<ResBody> {
    fn clone(&self) -> Self {
        Self {
            header_value: self.header_value.clone(),
            _ty: PhantomData,
        }
    }
}

impl<ResBody> fmt::Debug for Basic<ResBody> {
    fn fmt(&self, f: &mut fmt::Formatter<'_>) -> fmt::Result {
        f.debug_struct("Basic")
            .field("header_value", &self.header_value)
            .finish()
    }
}

// Private module with the actual implementation details
mod sealed {
    use super::*;

    /// Private trait that contains the actual authorization logic
    pub(super) trait AuthorizerSeal: Send + Sync + 'static {
        /// Check if the given header value is valid for this authorizer.
        fn is_valid(&self, header_value: &HeaderValue) -> bool;

        /// Return the WWW-Authenticate header value if applicable.
        fn www_authenticate_header() -> Option<HeaderValue>;
    }

    impl<ResBody: Default + Send + 'static> AuthorizerSeal for Basic<ResBody> {
        fn is_valid(&self, header_value: &HeaderValue) -> bool {
            header_value == &self.header_value
        }

        fn www_authenticate_header() -> Option<HeaderValue> {
            Some(HeaderValue::from_static("Basic"))
        }
    }

    impl<ResBody: Default + Send + 'static> AuthorizerSeal for Bearer<ResBody> {
        fn is_valid(&self, header_value: &HeaderValue) -> bool {
            header_value == &self.header_value
        }

        fn www_authenticate_header() -> Option<HeaderValue> {
            None
        }
    }

    impl<T, const N: usize> AuthorizerSeal for [T; N]
    where
        T: AuthorizerSeal,
    {
        fn is_valid(&self, header_value: &HeaderValue) -> bool {
            self.iter().any(|auth| auth.is_valid(header_value))
        }

        fn www_authenticate_header() -> Option<HeaderValue> {
            None
        }
    }

    impl<T> AuthorizerSeal for Vec<T>
    where
        T: AuthorizerSeal,
    {
        fn is_valid(&self, header_value: &HeaderValue) -> bool {
            self.iter().any(|auth| auth.is_valid(header_value))
        }

        fn www_authenticate_header() -> Option<HeaderValue> {
            None
        }
    }

    impl<T> AuthorizerSeal for Arc<T>
    where
        T: AuthorizerSeal,
    {
        fn is_valid(&self, header_value: &HeaderValue) -> bool {
            (**self).is_valid(header_value)
        }

        fn www_authenticate_header() -> Option<HeaderValue> {
            T::www_authenticate_header()
        }
    }
}

/// Trait for authorizing requests.
pub trait Authorizer: sealed::AuthorizerSeal {
    type ResBody: Default + Send + 'static;
}

// Implement the public trait for our existing types
impl<ResBody: Default + Send + 'static> Authorizer for Basic<ResBody> {
    type ResBody = ResBody;
}
impl<ResBody: Default + Send + 'static> Authorizer for Bearer<ResBody> {
    type ResBody = ResBody;
}
impl<T: Authorizer, const N: usize> Authorizer for [T; N] {
    type ResBody = T::ResBody;
}
impl<T: Authorizer> Authorizer for Vec<T> {
    type ResBody = T::ResBody;
}
impl<T: Authorizer> Authorizer for Arc<T> {
    type ResBody = T::ResBody;
}

pub struct AuthorizeContext<C> {
    credential: C,
    allow_anonymous: bool,
}

impl<C> AuthorizeContext<C> {
    /// Create a new [`AuthorizeContext`] with the given credential.
    pub(crate) fn new(credential: C) -> Self {
        Self {
            credential,
            allow_anonymous: false,
        }
    }
}

impl<C: Clone> Clone for AuthorizeContext<C> {
    fn clone(&self) -> Self {
        Self {
            credential: self.credential.clone(),
            allow_anonymous: self.allow_anonymous,
        }
    }
}

impl<C: fmt::Debug> fmt::Debug for AuthorizeContext<C> {
    fn fmt(&self, f: &mut fmt::Formatter<'_>) -> fmt::Result {
        f.debug_struct("AuthorizeContext")
            .field("credential", &self.credential)
            .field("allow_anonymous", &self.allow_anonymous)
            .finish()
    }
}

#[cfg(test)]
mod tests {
    use super::*;
<<<<<<< HEAD
    use crate::Body;
=======

    use crate::layer::validate_request::ValidateRequestHeaderLayer;
    use crate::{Body, header};
>>>>>>> c1277565
    use rama_core::error::BoxError;
    use rama_core::service::service_fn;
    use rama_core::{Context, Layer, Service};

    #[tokio::test]
    async fn valid_basic_token() {
        let service = ValidateRequestHeaderLayer::basic("foo", "bar").layer(service_fn(echo));

        let request = Request::get("/")
            .header(
                header::AUTHORIZATION,
                format!("Basic {}", BASE64.encode("foo:bar")),
            )
            .body(Body::empty())
            .unwrap();

        let res = service.serve(Context::default(), request).await.unwrap();

        assert_eq!(res.status(), StatusCode::OK);
    }

    #[tokio::test]
    async fn invalid_basic_token() {
        let service = ValidateRequestHeaderLayer::basic("foo", "bar").layer(service_fn(echo));

        let request = Request::get("/")
            .header(
                header::AUTHORIZATION,
                format!("Basic {}", BASE64.encode("wrong:credentials")),
            )
            .body(Body::empty())
            .unwrap();

        let res = service.serve(Context::default(), request).await.unwrap();

        assert_eq!(res.status(), StatusCode::UNAUTHORIZED);

        let www_authenticate = res.headers().get(header::WWW_AUTHENTICATE).unwrap();
        assert_eq!(www_authenticate, "Basic");
    }

    #[tokio::test]
    async fn valid_bearer_token() {
        let service = ValidateRequestHeaderLayer::bearer("foobar").layer(service_fn(echo));

        let request = Request::get("/")
            .header(header::AUTHORIZATION, "Bearer foobar")
            .body(Body::empty())
            .unwrap();

        let res = service.serve(Context::default(), request).await.unwrap();

        assert_eq!(res.status(), StatusCode::OK);
    }

    #[tokio::test]
    async fn basic_auth_is_case_sensitive_in_prefix() {
        let service = ValidateRequestHeaderLayer::basic("foo", "bar").layer(service_fn(echo));

        let request = Request::get("/")
            .header(
                header::AUTHORIZATION,
                format!("basic {}", BASE64.encode("foo:bar")),
            )
            .body(Body::empty())
            .unwrap();

        let res = service.serve(Context::default(), request).await.unwrap();

        assert_eq!(res.status(), StatusCode::UNAUTHORIZED);
    }

    #[tokio::test]
    async fn basic_auth_is_case_sensitive_in_value() {
        let service = ValidateRequestHeaderLayer::basic("foo", "bar").layer(service_fn(echo));

        let request = Request::get("/")
            .header(
                header::AUTHORIZATION,
                format!("Basic {}", BASE64.encode("Foo:bar")),
            )
            .body(Body::empty())
            .unwrap();

        let res = service.serve(Context::default(), request).await.unwrap();

        assert_eq!(res.status(), StatusCode::UNAUTHORIZED);
    }

    #[tokio::test]
    async fn invalid_bearer_token() {
        let service = ValidateRequestHeaderLayer::bearer("foobar").layer(service_fn(echo));

        let request = Request::get("/")
            .header(header::AUTHORIZATION, "Bearer wat")
            .body(Body::empty())
            .unwrap();

        let res = service.serve(Context::default(), request).await.unwrap();

        assert_eq!(res.status(), StatusCode::UNAUTHORIZED);
    }

    #[tokio::test]
    async fn bearer_token_is_case_sensitive_in_prefix() {
        let service = ValidateRequestHeaderLayer::bearer("foobar").layer(service_fn(echo));

        let request = Request::get("/")
            .header(header::AUTHORIZATION, "bearer foobar")
            .body(Body::empty())
            .unwrap();

        let res = service.serve(Context::default(), request).await.unwrap();

        assert_eq!(res.status(), StatusCode::UNAUTHORIZED);
    }

    #[tokio::test]
    async fn bearer_token_is_case_sensitive_in_token() {
        let service = ValidateRequestHeaderLayer::bearer("foobar").layer(service_fn(echo));

        let request = Request::get("/")
            .header(header::AUTHORIZATION, "Bearer Foobar")
            .body(Body::empty())
            .unwrap();

        let res = service.serve(Context::default(), request).await.unwrap();

        assert_eq!(res.status(), StatusCode::UNAUTHORIZED);
    }

    #[tokio::test]
    async fn multiple_basic_auth_vec() {
        let auth1 = Basic::new("user1", "pass1");
        let auth2 = Basic::new("user2", "pass2");
        let auth_vec = vec![auth1, auth2];
        let auth_context = AuthorizeContext::new(auth_vec);
        let service = ValidateRequestHeaderLayer::custom(auth_context).layer(service_fn(echo));

        // Test first credential
        let request = Request::builder()
            .header(
                header::AUTHORIZATION,
                format!("Basic {}", BASE64.encode("user1:pass1")),
            )
            .body(Body::default())
            .unwrap();
        let response = service.serve(Context::default(), request).await.unwrap();
        assert_eq!(StatusCode::OK, response.status());

        // Test second credential
        let request = Request::builder()
            .header(
                header::AUTHORIZATION,
                format!("Basic {}", BASE64.encode("user2:pass2")),
            )
            .body(Body::default())
            .unwrap();
        let response = service.serve(Context::default(), request).await.unwrap();
        assert_eq!(StatusCode::OK, response.status());

        // Test invalid credential
        let request = Request::builder()
            .header(
                header::AUTHORIZATION,
                format!("Basic {}", BASE64.encode("invalid:invalid")),
            )
            .body(Body::default())
            .unwrap();
        let response = service.serve(Context::default(), request).await.unwrap();
        assert_eq!(StatusCode::UNAUTHORIZED, response.status());
    }

    #[tokio::test]
    async fn multiple_basic_auth_array() {
        let auth1 = Basic::new("user1", "pass1");
        let auth_array = [auth1.clone(), auth1.clone()];
        let auth_context = AuthorizeContext::new(auth_array);
        let service = ValidateRequestHeaderLayer::custom(auth_context).layer(service_fn(echo));

        // Test valid credential
        let request = Request::builder()
            .header(
                header::AUTHORIZATION,
                format!("Basic {}", BASE64.encode("user1:pass1")),
            )
            .body(Body::default())
            .unwrap();
        let response = service.serve(Context::default(), request).await.unwrap();
        assert_eq!(StatusCode::OK, response.status());
    }

    #[tokio::test]
    async fn arc_basic_auth() {
        let auth = Basic::new("user", "pass");
        let arc_auth = Arc::new(auth);
        let auth_context = AuthorizeContext::new(arc_auth);
        let service = ValidateRequestHeaderLayer::custom(auth_context).layer(service_fn(echo));

        let request = Request::builder()
            .header(
                header::AUTHORIZATION,
                format!("Basic {}", BASE64.encode("user:pass")),
            )
            .body(Body::default())
            .unwrap();
        let response = service.serve(Context::default(), request).await.unwrap();
        assert_eq!(StatusCode::OK, response.status());
    }

    #[tokio::test]
    async fn conversion_methods() {
        let auth: Basic<Body> = Basic::new("user", "pass");
        let auth_context = AuthorizeContext::new(auth);

        // Test vector
        let auth_vec = vec![auth_context.credential.clone()];
        let vec_context = AuthorizeContext {
            credential: auth_vec,
            allow_anonymous: auth_context.allow_anonymous,
        };
        assert_eq!(vec_context.credential.len(), 1);

        // Test array
        let auth_array = [
            auth_context.credential.clone(),
            auth_context.credential.clone(),
        ];
        let array_context = AuthorizeContext {
            credential: auth_array,
            allow_anonymous: auth_context.allow_anonymous,
        };
        assert_eq!(array_context.credential.len(), 2);

        // Test Arc
        let arc_auth = Arc::new(auth_context.credential);
        let arc_context = AuthorizeContext {
            credential: arc_auth,
            allow_anonymous: auth_context.allow_anonymous,
        };
        assert_eq!(Arc::strong_count(&arc_context.credential), 1);
    }

    #[tokio::test]
    async fn basic_allows_anonymous_if_header_is_missing() {
        let service = ValidateRequestHeaderLayer::basic("foo", "bar")
            .with_allow_anonymous(true)
            .layer(service_fn(echo));

        let request = Request::get("/").body(Body::empty()).unwrap();

        let res = service.serve(Context::default(), request).await.unwrap();

        assert_eq!(res.status(), StatusCode::OK);
    }

    #[tokio::test]
    async fn basic_fails_if_allow_anonymous_and_credentials_are_invalid() {
        let service = ValidateRequestHeaderLayer::basic("foo", "bar")
            .with_allow_anonymous(true)
            .layer(service_fn(echo));

        let request = Request::get("/")
            .header(
                header::AUTHORIZATION,
                format!("Basic {}", BASE64.encode("wrong:credentials")),
            )
            .body(Body::empty())
            .unwrap();

        let res = service.serve(Context::default(), request).await.unwrap();

        assert_eq!(res.status(), StatusCode::UNAUTHORIZED);
    }

    #[tokio::test]
    async fn bearer_allows_anonymous_if_header_is_missing() {
        let service = ValidateRequestHeaderLayer::bearer("foobar")
            .with_allow_anonymous(true)
            .layer(service_fn(echo));

        let request = Request::get("/").body(Body::empty()).unwrap();

        let res = service.serve(Context::default(), request).await.unwrap();

        assert_eq!(res.status(), StatusCode::OK);
    }

    #[tokio::test]
    async fn bearer_fails_if_allow_anonymous_and_credentials_are_invalid() {
        let service = ValidateRequestHeaderLayer::bearer("foobar")
            .with_allow_anonymous(true)
            .layer(service_fn(echo));

        let request = Request::get("/")
            .header(header::AUTHORIZATION, "Bearer wrong")
            .body(Body::empty())
            .unwrap();

        let res = service.serve(Context::default(), request).await.unwrap();

        assert_eq!(res.status(), StatusCode::UNAUTHORIZED);
    }

    async fn echo<Body>(req: Request<Body>) -> Result<Response<Body>, BoxError> {
        Ok(Response::new(req.into_body()))
    }
}<|MERGE_RESOLUTION|>--- conflicted
+++ resolved
@@ -409,13 +409,10 @@
 #[cfg(test)]
 mod tests {
     use super::*;
-<<<<<<< HEAD
-    use crate::Body;
-=======
 
     use crate::layer::validate_request::ValidateRequestHeaderLayer;
     use crate::{Body, header};
->>>>>>> c1277565
+
     use rama_core::error::BoxError;
     use rama_core::service::service_fn;
     use rama_core::{Context, Layer, Service};
