use matchit::Router as MatchitRouter;
use radix_trie::{Trie, TrieCommon as _};
use smol_str::StrExt;
use std::{convert::Infallible, path::Path, sync::Arc};

use crate::{
    Request, Response,
    matcher::{HttpMatcher, PathMatcher, UriParams},
    service::{
        fs::{DirectoryServeMode, ServeDir},
        web::{IntoEndpointService, IntoEndpointServiceWithState, response::IntoResponse},
    },
};

use rama_core::{
    extensions::{Extensions, ExtensionsMut},
    matcher::Matcher,
    service::{BoxService, Service},
    telemetry::tracing,
};
use rama_http_types::{
    Body, OriginalRouterUri, StatusCode, mime::Mime, uri::try_to_strip_path_prefix_from_uri,
};
use rama_utils::include_dir;

/// A basic router that can be used to route requests to different services based on the request path.
///
/// This router uses `matchit::Router` to efficiently match incoming requests
/// to predefined routes. Each route is associated with an `HttpMatcher`
/// and a corresponding service handler.
#[allow(unused)]
pub struct Router<State = ()> {
    routes: MatchitRouter<Vec<(HttpMatcher<Body>, BoxService<Request, Response, Infallible>)>>,
    sub_services: Option<Trie<String, SubService>>,
    not_found: Option<BoxService<Request, Response, Infallible>>,
    state: State,
}

impl<S> std::fmt::Debug for Router<S> {
    fn fmt(&self, f: &mut std::fmt::Formatter<'_>) -> std::fmt::Result {
        f.debug_struct("Router").finish()
    }
}

impl Router {
    /// create a new router.
    #[must_use]
    pub fn new() -> Self {
        Self {
            routes: MatchitRouter::new(),
            sub_services: None,
            not_found: None,
            state: (),
        }
    }
}

impl<State> Router<State>
where
    State: Send + Sync + Clone + 'static,
{
    #[must_use]
    /// Create a new router with state
    pub fn new_with_state(state: State) -> Self {
        Self {
            routes: MatchitRouter::new(),
            sub_services: None,
            not_found: None,
            state,
        }
    }

    /// add a GET route to the router.
    /// the path can contain parameters, e.g. `/users/{id}`.
    /// the path can also contain a catch call, e.g. `/assets/{*path}`.
    #[must_use]
    #[inline]
    pub fn with_get<I, T>(self, path: impl AsRef<str>, service: I) -> Self
    where
        I: IntoEndpointServiceWithState<T, State>,
    {
        let matcher = HttpMatcher::method_get();
        self.match_route(path, matcher, service)
    }

    /// add a GET route to the router.
    /// the path can contain parameters, e.g. `/users/{id}`.
    /// the path can also contain a catch call, e.g. `/assets/{*path}`.
    #[inline]
    pub fn set_get<I, T>(&mut self, path: impl AsRef<str>, service: I) -> &mut Self
    where
        I: IntoEndpointServiceWithState<T, State>,
    {
        let matcher = HttpMatcher::method_get();
        self.set_match_route(path, matcher, service)
    }

    /// add a POST route to the router.
    #[must_use]
    #[inline]
    pub fn with_post<I, T>(self, path: impl AsRef<str>, service: I) -> Self
    where
        I: IntoEndpointServiceWithState<T, State>,
    {
        let matcher = HttpMatcher::method_post();
        self.match_route(path, matcher, service)
    }

    /// add a POST route to the router.
    #[inline]
    pub fn set_post<I, T>(&mut self, path: impl AsRef<str>, service: I) -> &mut Self
    where
        I: IntoEndpointServiceWithState<T, State>,
    {
        let matcher = HttpMatcher::method_post();
        self.set_match_route(path, matcher, service)
    }

    /// add a PUT route to the router.
    #[must_use]
    #[inline]
    pub fn with_put<I, T>(self, path: impl AsRef<str>, service: I) -> Self
    where
        I: IntoEndpointServiceWithState<T, State>,
    {
        let matcher = HttpMatcher::method_put();
        self.match_route(path, matcher, service)
    }

    /// add a PUT route to the router.
    #[inline]
    pub fn set_put<I, T>(&mut self, path: impl AsRef<str>, service: I) -> &mut Self
    where
        I: IntoEndpointServiceWithState<T, State>,
    {
        let matcher = HttpMatcher::method_put();
        self.set_match_route(path, matcher, service)
    }

    /// add a DELETE route to the router.
    #[must_use]
    #[inline]
    pub fn with_delete<I, T>(self, path: impl AsRef<str>, service: I) -> Self
    where
        I: IntoEndpointServiceWithState<T, State>,
    {
        let matcher = HttpMatcher::method_delete();
        self.match_route(path, matcher, service)
    }

    /// add a DELETE route to the router.
    #[inline]
    pub fn set_delete<I, T>(&mut self, path: impl AsRef<str>, service: I) -> &mut Self
    where
        I: IntoEndpointServiceWithState<T, State>,
    {
        let matcher = HttpMatcher::method_delete();
        self.set_match_route(path, matcher, service)
    }

    /// add a PATCH route to the router.
    #[must_use]
    #[inline]
    pub fn with_patch<I, T>(self, path: impl AsRef<str>, service: I) -> Self
    where
        I: IntoEndpointServiceWithState<T, State>,
    {
        let matcher = HttpMatcher::method_patch();
        self.match_route(path, matcher, service)
    }

    /// add a PATCH route to the router.
    #[inline]
    pub fn set_patch<I, T>(&mut self, path: impl AsRef<str>, service: I) -> &mut Self
    where
        I: IntoEndpointServiceWithState<T, State>,
    {
        let matcher = HttpMatcher::method_patch();
        self.set_match_route(path, matcher, service)
    }

    /// add a HEAD route to the router.
    #[must_use]
    #[inline]
    pub fn with_head<I, T>(self, path: impl AsRef<str>, service: I) -> Self
    where
        I: IntoEndpointServiceWithState<T, State>,
    {
        let matcher = HttpMatcher::method_head();
        self.match_route(path, matcher, service)
    }

    /// add a HEAD route to the router.
    #[inline]
    pub fn set_head<I, T>(&mut self, path: impl AsRef<str>, service: I) -> &mut Self
    where
        I: IntoEndpointServiceWithState<T, State>,
    {
        let matcher = HttpMatcher::method_head();
        self.set_match_route(path, matcher, service)
    }

    /// add a OPTIONS route to the router.
    #[must_use]
    #[inline]
    pub fn with_options<I, T>(self, path: impl AsRef<str>, service: I) -> Self
    where
        I: IntoEndpointServiceWithState<T, State>,
    {
        let matcher = HttpMatcher::method_options();
        self.match_route(path, matcher, service)
    }

    /// add a OPTIONS route to the router.
    #[inline]
    pub fn set_options<I, T>(&mut self, path: impl AsRef<str>, service: I) -> &mut Self
    where
        I: IntoEndpointServiceWithState<T, State>,
    {
        let matcher = HttpMatcher::method_options();
        self.set_match_route(path, matcher, service)
    }

    /// add a TRACE route to the router.
    #[must_use]
    #[inline]
    pub fn with_trace<I, T>(self, path: impl AsRef<str>, service: I) -> Self
    where
        I: IntoEndpointServiceWithState<T, State>,
    {
        let matcher = HttpMatcher::method_trace();
        self.match_route(path, matcher, service)
    }

    /// add a TRACE route to the router.
    #[inline]
    pub fn set_trace<I, T>(&mut self, path: impl AsRef<str>, service: I) -> &mut Self
    where
        I: IntoEndpointServiceWithState<T, State>,
    {
        let matcher = HttpMatcher::method_trace();
        self.set_match_route(path, matcher, service)
    }

    /// add a CONNECT route to the router.
    #[must_use]
    #[inline]
    pub fn with_connect<I, T>(self, path: impl AsRef<str>, service: I) -> Self
    where
        I: IntoEndpointServiceWithState<T, State>,
    {
        let matcher = HttpMatcher::method_connect();
        self.match_route(path, matcher, service)
    }

    /// add a CONNECT route to the router.
    #[inline]
    pub fn set_connect<I, T>(&mut self, path: impl AsRef<str>, service: I) -> &mut Self
    where
        I: IntoEndpointServiceWithState<T, State>,
    {
        let matcher = HttpMatcher::method_connect();
        self.set_match_route(path, matcher, service)
    }

    /// serve the given file under the given path.
    #[must_use]
    #[inline]
    pub fn with_file(self, path: &str, file: impl AsRef<Path>, mime: Mime) -> Self {
        let service = ServeDir::new_single_file(file, mime);
        match self.not_found.clone() {
            Some(not_found) => self.with_sub_service(path, service.fallback(not_found)),
            None => self.with_sub_service(path, service),
        }
    }

    /// serve the given file under the given prefix (path).
    #[inline]
    pub fn set_file(
        &mut self,
        prefix: impl AsRef<str>,
        file: impl AsRef<Path>,
        mime: Mime,
    ) -> &mut Self {
        let service = ServeDir::new_single_file(file, mime);
        match self.not_found.clone() {
            Some(not_found) => self.set_sub_service(prefix, service.fallback(not_found)),
            None => self.set_sub_service(prefix, service),
        }
    }

    /// serve the given directory under the given prefix (path).
    #[inline]
    #[must_use]
    pub fn with_dir(self, prefix: impl AsRef<str>, dir: impl AsRef<Path>) -> Self {
        self.with_dir_and_serve_mode(prefix, dir, Default::default())
    }

    /// serve the given directory under the given prefix (path).
    #[inline]
    pub fn set_dir(&mut self, prefix: impl AsRef<str>, dir: impl AsRef<Path>) -> &mut Self {
        self.set_dir_with_serve_mode(prefix, dir, Default::default())
    }

    /// serve the given directory under the given prefix (path),
    /// with a custom serve move.
    #[must_use]
    #[inline]
    pub fn with_dir_and_serve_mode(
        self,
        prefix: impl AsRef<str>,
        dir: impl AsRef<Path>,
        mode: DirectoryServeMode,
    ) -> Self {
        let service = ServeDir::new(dir).with_directory_serve_mode(mode);
        match self.not_found.clone() {
            Some(not_found) => self.with_sub_service(prefix, service.fallback(not_found)),
            None => self.with_sub_service(prefix, service),
        }
    }

    /// serve the given directory under the given prefix (path),
    /// with a custom serve move.
    #[inline]
    pub fn set_dir_with_serve_mode(
        &mut self,
        prefix: impl AsRef<str>,
        dir: impl AsRef<Path>,
        mode: DirectoryServeMode,
    ) -> &mut Self {
        let service = ServeDir::new(dir).with_directory_serve_mode(mode);
        match self.not_found.clone() {
            Some(not_found) => self.set_sub_service(prefix, service.fallback(not_found)),
            None => self.set_sub_service(prefix, service),
        }
    }

    /// serve the given embedded directory under the given prefix (path).
    #[inline]
    #[must_use]
    pub fn with_dir_embed(self, prefix: impl AsRef<str>, dir: include_dir::Dir<'static>) -> Self {
        self.with_dir_embed_and_serve_mode(prefix, dir, Default::default())
    }

    /// serve the given embedded directory under the given prefix (path).
    #[inline]
    pub fn set_dir_embed(
        &mut self,
        prefix: impl AsRef<str>,
        dir: include_dir::Dir<'static>,
    ) -> &mut Self {
        self.set_dir_embed_with_serve_mode(prefix, dir, Default::default())
    }

    /// serve the given embedded directory under the given prefix (path)
    /// with a custom serve move.
    #[must_use]
    #[inline]
    pub fn with_dir_embed_and_serve_mode(
        mut self,
        prefix: impl AsRef<str>,
        dir: include_dir::Dir<'static>,
        mode: DirectoryServeMode,
    ) -> Self {
        self.set_dir_embed_with_serve_mode(prefix, dir, mode);
        self
    }

    /// serve the given embedded directory under the given prefix (path)
    /// with a custom serve move.
    #[inline]
    pub fn set_dir_embed_with_serve_mode(
        &mut self,
        prefix: impl AsRef<str>,
        dir: include_dir::Dir<'static>,
        mode: DirectoryServeMode,
    ) -> &mut Self {
        let service = ServeDir::new_embedded(dir).with_directory_serve_mode(mode);
        match self.not_found.clone() {
            Some(not_found) => self.set_sub_service(prefix, service.fallback(not_found)),
            None => self.set_sub_service(prefix, service),
        }
    }

    /// register a nested router under a prefix (path).
    ///
    /// The prefix is used to match the request path and strip it from the request URI.
    ///
    /// Note: this sub-router is configured with the same State this router has.
    #[must_use]
    #[inline]
    pub fn with_sub_router_make_fn(
        mut self,
        prefix: impl AsRef<str>,
        configure_router: impl FnOnce(Self) -> Self,
    ) -> Self {
        self.set_sub_router_make_fn(prefix, configure_router);
        self
    }

    /// register a nested router under a prefix (path).
    ///
    /// The prefix is used to match the request path and strip it from the request URI.
    ///
    /// Note: this sub-router is configured with the same State this router has.
    pub fn set_sub_router_make_fn(
        &mut self,
        prefix: impl AsRef<str>,
        configure_router: impl FnOnce(Self) -> Self,
    ) -> &mut Self {
        let router = Self::new_with_state(self.state.clone());
        let router = configure_router(router);
        let nested = router.boxed();
        self.set_sub_service_inner(prefix, nested)
    }

    /// Register a nested service under a prefix (path).
    ///
    /// The prefix is used to match the request path and strip it from the request URI.
    ///
    /// Warning: This sub-service has no notion of the state this router has. If you want
    /// to create a sub-router that shares the same state this router has, use [`Router::sub`] instead.
    #[must_use]
    #[inline]
    pub fn with_sub_service<I, T>(mut self, prefix: impl AsRef<str>, service: I) -> Self
    where
        I: IntoEndpointService<T>,
    {
        self.set_sub_service(prefix, service);
        self
    }

    /// Register a nested service under a prefix.
    ///
    /// The prefix is used to match the request path and strip it from the request URI.
    ///
    /// Warning: This sub-service has no notion of the state this router has. If you want
    /// to create a sub-router that shares the same state this router has, use [`Router::sub`] instead.
    #[inline]
    pub fn set_sub_service<I, T>(&mut self, prefix: impl AsRef<str>, service: I) -> &mut Self
    where
        I: IntoEndpointService<T>,
    {
        let nested = service.into_endpoint_service().boxed();
        self.set_sub_service_inner(prefix, nested)
    }

    fn set_sub_service_inner(
        &mut self,
        prefix: impl AsRef<str>,
        nested: BoxService<Request, Response, Infallible>,
    ) -> &mut Self {
        let prefix = prefix.as_ref().trim().trim_matches('/').to_lowercase();
        let trie = self.sub_services.get_or_insert_default();

        if !prefix.contains(['*', '{', '}']) {
            trie.insert(
                prefix,
                SubService {
                    svc: nested,
                    matcher: None,
                },
            );
        } else {
            const DISALLOW_GLOB: bool = false;
            match PathMatcher::new(prefix).try_remove_literal_prefix(DISALLOW_GLOB) {
                Ok((literal, maybe_matcher)) => {
                    trie.insert(
                        literal.to_string(),
                        SubService {
                            svc: nested,
                            matcher: maybe_matcher,
                        },
                    );
                }
                Err(matcher) => {
                    trie.insert(
                        Default::default(),
                        SubService {
                            svc: nested,
                            matcher: Some(matcher),
                        },
                    );
                }
            }
        }

        self
    }

    /// add a route to the router with it's matcher and service.
    #[inline(always)]
    #[must_use]
    pub fn match_route<I, T>(
        mut self,
        path: impl AsRef<str>,
        matcher: HttpMatcher<Body>,
        service: I,
    ) -> Self
    where
        I: IntoEndpointServiceWithState<T, State>,
    {
        self.set_match_route(path, matcher, service);
        self
    }

    // TODO: Make this fallible,
    // and also do not allow empty path, instead folks should use `not_found` for that

    /// add a route to the router with it's matcher and service.
    pub fn set_match_route<I, T>(
        &mut self,
        path: impl AsRef<str>,
        matcher: HttpMatcher<Body>,
        service: I,
    ) -> &mut Self
    where
        I: IntoEndpointServiceWithState<T, State>,
    {
        let service = service
            .into_endpoint_service_with_state(self.state.clone())
            .boxed();

        let path = path.as_ref().trim().trim_matches('/');
        let path = smol_str::format_smolstr!("/{path}").to_lowercase_smolstr();

        if let Ok(matched) = self.routes.at_mut(&path) {
            matched.value.push((matcher, service));
        } else {
            #[allow(clippy::expect_used, reason = "TODO later")]
            self.routes
                .insert(path, vec![(matcher, service)])
                .expect("add route");
        }

        self
    }

    /// use the provided service when no route matches the request.
    #[inline(always)]
    #[must_use]
    pub fn with_not_found<I, T>(mut self, service: I) -> Self
    where
        I: IntoEndpointServiceWithState<T, State>,
    {
        self.set_not_found(service);
        self
    }

    /// use the provided service when no route matches the request.
    pub fn set_not_found<I, T>(&mut self, service: I) -> &mut Self
    where
        I: IntoEndpointServiceWithState<T, State>,
    {
        self.not_found = Some(
            service
                .into_endpoint_service_with_state(self.state.clone())
                .boxed(),
        );
        self
    }
}

impl Default for Router {
    fn default() -> Self {
        Self::new()
    }
}

struct SubService {
    svc: BoxService<Request, Response, Infallible>,
    matcher: Option<PathMatcher>,
}

impl<State> Service<Request> for Router<State>
where
    State: Send + Sync + Clone + 'static,
{
    type Output = Response;
    type Error = Infallible;

<<<<<<< HEAD
    async fn serve(&self, mut req: Request) -> Result<Self::Output, Self::Error> {
        let mut ext = Extensions::new();

=======
    async fn serve(&self, mut req: Request) -> Result<Self::Response, Self::Error> {
>>>>>>> 0e0e1fc0
        let path = req.uri().path().to_lowercase_smolstr();

        if let Ok(matched) = self.routes.at(path.as_str()) {
            let uri_params = matched.params.iter();

            let params = match req.extensions_mut().get::<UriParams>() {
                Some(params) => {
                    let mut params = params.clone();
                    params.extend(uri_params);
                    params
                }
                None => uri_params.collect::<UriParams>(),
            };

            req.extensions_mut().insert(params);

            for (matcher, service) in matched.value.iter() {
                let mut ext = Extensions::new();
                if matcher.matches(Some(&mut ext), &req) {
                    req.extensions_mut().extend(ext);
                    return service.serve(req).await;
                }
            }
        }

        let (mut parts, body) = req.into_parts();

        if let Some(trie) = self.sub_services.as_ref() {
            let norm_path = parts.uri.path().trim_matches('/').to_lowercase_smolstr();
            if let Some((prefix, sub_svc)) =
                trie.get_ancestor(norm_path.as_str()).and_then(|sub_trie| {
                    sub_trie
                        .key()
                        .and_then(|k| sub_trie.value().map(|v| (k, v)))
                })
            {
                if let Some(matcher) = sub_svc.matcher.as_ref() {
                    let fragment_count = matcher.fragment_count();
                    let mut pos = 0;
                    let mut fragment_index = 0;
                    let path = parts.uri.path().trim_matches('/');

                    let offset = prefix.len().min(path.len());
                    let path = &path[offset..].trim_matches('/');

                    for char in path.bytes() {
                        if fragment_index >= fragment_count {
                            break;
                        }
                        pos += 1;
                        if char == b'/' {
                            fragment_index += 1;
                        }
                    }

                    let fragments_path = &path[..pos];

                    let mut ext = Extensions::new();
                    if matcher.matches_path(Some(&mut ext), fragments_path) {
                        let full_prefix = smol_str::format_smolstr!("{prefix}/{fragments_path}",);
                        let modified_uri = match try_to_strip_path_prefix_from_uri(
                            &parts.uri,
                            &full_prefix,
                        ) {
                            Ok(value) => value,
                            Err(err) => {
                                tracing::warn!(
                                    "failed to strip full prefix '{full_prefix}' (static: '{prefix}') from Uri (bug??); err = {err}",
                                );
                                return Ok(StatusCode::INTERNAL_SERVER_ERROR.into_response());
                            }
                        };

                        parts.extensions.extend(ext);
                        parts
                            .extensions
                            .insert(OriginalRouterUri(Arc::new(parts.uri)));
                        parts.uri = modified_uri;

                        tracing::trace!(
                            "svc request using sub service of router using uri with full prefix '{full_prefix}' (static: '{prefix}') removed from path; new uri: {}",
                            parts.uri,
                        );
                        let req = Request::from_parts(parts, body);
                        return sub_svc.svc.serve(req).await;
                    }

                    tracing::trace!(
                        "svc request using sub service matched with static prefix '{prefix}' (fragment path: '{fragments_path}'), but matcher didn't match"
                    );
                } else {
                    match try_to_strip_path_prefix_from_uri(&parts.uri, prefix) {
                        Ok(modified_uri) => {
                            if !parts.extensions.contains::<OriginalRouterUri>() {
                                parts
                                    .extensions
                                    .insert(OriginalRouterUri(Arc::new(parts.uri)));
                            }
                            parts.uri = modified_uri;
                        }
                        Err(err) => {
                            tracing::warn!(
                                "failed to strip literal prefix '{prefix}' from Uri (bug??); err = {err}",
                            );
                            return Ok(StatusCode::INTERNAL_SERVER_ERROR.into_response());
                        }
                    }

                    tracing::trace!(
                        "svc request using sub service of router using uri with literal prefix '{prefix}' removed from path; new uri: {}",
                        parts.uri,
                    );
                    let req = Request::from_parts(parts, body);
                    return sub_svc.svc.serve(req).await;
                }
            }
        }

        if let Some(not_found) = &self.not_found {
            let req = Request::from_parts(parts, body);
            not_found.serve(req).await
        } else {
            Ok(StatusCode::NOT_FOUND.into_response())
        }
    }
}

#[cfg(test)]
mod tests {
    use crate::{matcher::UriParams, service::web::extract::State};

    use super::*;
    use rama_core::{extensions::ExtensionsRef, service::service_fn};
    use rama_http_types::{Body, Method, Request, StatusCode, body::util::BodyExt};

    fn root_service() -> impl Service<Request, Output = Response, Error = Infallible> {
        service_fn(|_req| async {
            Ok(Response::builder()
                .status(200)
                .body(Body::from("Hello, World!"))
                .unwrap())
        })
    }

    fn create_user_service() -> impl Service<Request, Output = Response, Error = Infallible> {
        service_fn(|_req| async {
            Ok(Response::builder()
                .status(200)
                .body(Body::from("Create User"))
                .unwrap())
        })
    }

    fn get_users_service() -> impl Service<Request, Output = Response, Error = Infallible> {
        service_fn(|_req| async {
            Ok(Response::builder()
                .status(200)
                .body(Body::from("List Users"))
                .unwrap())
        })
    }

    fn get_user_service() -> impl Service<Request, Output = Response, Error = Infallible> {
        service_fn(|req: Request| async move {
            let uri_params = req.extensions().get::<UriParams>().unwrap();
            let id = uri_params.get("user_id").unwrap();
            Ok(Response::builder()
                .status(200)
                .body(Body::from(format!("Get User: {id}")))
                .unwrap())
        })
    }

    fn delete_user_service() -> impl Service<Request, Output = Response, Error = Infallible> {
        service_fn(|req: Request| async move {
            let uri_params = req.extensions().get::<UriParams>().unwrap();
            let id = uri_params.get("user_id").unwrap();
            Ok(Response::builder()
                .status(200)
                .body(Body::from(format!("Delete User: {id}")))
                .unwrap())
        })
    }

    fn serve_assets_service() -> impl Service<Request, Output = Response, Error = Infallible> {
        service_fn(|req: Request| async move {
            let uri_params = req.extensions().get::<UriParams>().unwrap();
            let path = uri_params.get("path").unwrap();
            Ok(Response::builder()
                .status(200)
                .body(Body::from(format!("Serve Assets: /{path}")))
                .unwrap())
        })
    }

    fn not_found_service() -> impl Service<Request, Output = Response, Error = Infallible> {
        service_fn(|_req| async {
            Ok(Response::builder()
                .status(StatusCode::NOT_FOUND)
                .body(Body::from("Not Found"))
                .unwrap())
        })
    }

    fn get_user_order_service() -> impl Service<Request, Output = Response, Error = Infallible> {
        service_fn(|req: Request| async move {
            let uri_params = req.extensions().get::<UriParams>().unwrap();
            let user_id = uri_params.get("user_id").unwrap();
            let order_id = uri_params.get("order_id").unwrap();
            Ok(Response::builder()
                .status(200)
                .body(Body::from(format!(
                    "Get Order: {order_id} for User: {user_id}",
                )))
                .unwrap())
        })
    }

    #[tokio::test]
    async fn test_router() {
        let cases = vec![
            (Method::GET, "/", "Hello, World!", StatusCode::OK),
            (Method::GET, "/users", "List Users", StatusCode::OK),
            (Method::POST, "/users", "Create User", StatusCode::OK),
            (Method::GET, "/users/123", "Get User: 123", StatusCode::OK),
            (
                Method::DELETE,
                "/users/123",
                "Delete User: 123",
                StatusCode::OK,
            ),
            (
                Method::GET,
                "/users/123/orders/456",
                "Get Order: 456 for User: 123",
                StatusCode::OK,
            ),
            (
                Method::PUT,
                "/users/123",
                "Not Found",
                StatusCode::NOT_FOUND,
            ),
            (
                Method::GET,
                "/assets/css/style.css",
                "Serve Assets: /css/style.css",
                StatusCode::OK,
            ),
            (
                Method::GET,
                "/not-found",
                "Not Found",
                StatusCode::NOT_FOUND,
            ),
        ];

        for prefix in ["/", ""] {
            let router = Router::new()
                .with_get(prefix, root_service())
                .with_get(format!("{prefix}users"), get_users_service())
                .with_post(format!("{prefix}users"), create_user_service())
                .with_get(format!("{prefix}users/{{user_id}}"), get_user_service())
                .with_delete(format!("{prefix}users/{{user_id}}"), delete_user_service())
                .with_get(
                    format!("{prefix}users/{{user_id}}/orders/{{order_id}}"),
                    get_user_order_service(),
                )
                .with_get(format!("{prefix}assets/{{*path}}"), serve_assets_service())
                .with_not_found(not_found_service());

            for (method, path, expected_body, expected_status) in cases.iter() {
                let req = match *method {
                    Method::GET => Request::get(*path),
                    Method::POST => Request::post(*path),
                    Method::PUT => Request::put(*path),
                    Method::DELETE => Request::delete(*path),
                    _ => panic!("Unsupported HTTP method"),
                }
                .body(Body::empty())
                .unwrap();

                let res = router.serve(req).await.unwrap();
                assert_eq!(
                    res.status(),
                    *expected_status,
                    "method: {method} ; path = {path}; prefix = {prefix}"
                );
                let body = res.into_body().collect().await.unwrap().to_bytes();
                assert_eq!(
                    body, expected_body,
                    "method: {method} ; path = {path}; prefix = {prefix}"
                );
            }
        }
    }

    #[tokio::test]
    #[tracing_test::traced_test]
    async fn test_router_nest() {
        let cases = [
            (Method::GET, "/", "Hello, World!", StatusCode::OK),
            (Method::GET, "/api/users", "List Users", StatusCode::OK),
            (Method::POST, "/api/users", "Create User", StatusCode::OK),
            (
                Method::DELETE,
                "/api/users/123",
                "Delete User: 123",
                StatusCode::OK,
            ),
            (
                Method::GET,
                "/api/users/123",
                "Get User: 123",
                StatusCode::OK,
            ),
            (
                Method::GET,
                "/api/users/123/orders/456",
                "Get Order: 456 for User: 123",
                StatusCode::OK,
            ),
            (Method::GET, "/api/state", "state", StatusCode::OK),
            (Method::GET, "/api/users/123/state", "state", StatusCode::OK),
            // to test case insensitive :)
            (Method::GET, "/Api/USERS/123/State", "state", StatusCode::OK),
        ];

        let state = "state".to_owned();

        for prefix in ["/", ""] {
            let api_router = Router::new_with_state(state.clone())
                .with_get(format!("{prefix}users"), get_users_service())
                .with_get(
                    format!("{prefix}state"),
                    async |State(state): State<String>| state,
                )
                .with_post(format!("{prefix}users"), create_user_service())
                .with_delete(format!("{prefix}users/{{user_id}}"), delete_user_service())
                .with_sub_router_make_fn(
                    format!("{prefix}users/{{user_id}}/*"), // glob should be dropped by nester
                    |router| {
                        router
                            .with_get(prefix, get_user_service())
                            .with_get(
                                format!("{prefix}orders/{{order_id}}"),
                                get_user_order_service(),
                            )
                            .with_get(
                                format!("{prefix}/state"),
                                async |State(state): State<String>| state,
                            )
                    },
                );

            let app = Router::new()
                .with_sub_service(format!("{prefix}api"), api_router)
                .with_get(prefix, root_service());

            for (method, path, expected_body, expected_status) in cases.iter() {
                let req = match *method {
                    Method::GET => Request::get(*path),
                    Method::POST => Request::post(*path),
                    Method::DELETE => Request::delete(*path),
                    _ => panic!("Unsupported HTTP method"),
                }
                .body(Body::empty())
                .unwrap();

                let res = app.serve(req).await.unwrap();
                assert_eq!(
                    res.status(),
                    *expected_status,
                    "method: {method} ; path = {path}; prefix = {prefix}"
                );
                let body = res.into_body().collect().await.unwrap().to_bytes();
                assert_eq!(
                    body, expected_body,
                    "method: {method} ; path = {path}; prefix = {prefix}"
                );
            }
        }
    }
}<|MERGE_RESOLUTION|>--- conflicted
+++ resolved
@@ -579,13 +579,7 @@
     type Output = Response;
     type Error = Infallible;
 
-<<<<<<< HEAD
     async fn serve(&self, mut req: Request) -> Result<Self::Output, Self::Error> {
-        let mut ext = Extensions::new();
-
-=======
-    async fn serve(&self, mut req: Request) -> Result<Self::Response, Self::Error> {
->>>>>>> 0e0e1fc0
         let path = req.uri().path().to_lowercase_smolstr();
 
         if let Ok(matched) = self.routes.at(path.as_str()) {
