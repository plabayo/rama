--- conflicted
+++ resolved
@@ -12,17 +12,10 @@
 use rama_http_types::dep::http_body;
 use std::{convert::Infallible, io};
 
-<<<<<<< HEAD
-pub(super) async fn consume_open_file_result<State, ReqBody, ResBody, F>(
-    open_file_result: Result<OpenFileOutput, io::Error>,
-    fallback_and_request: Option<(&F, Context<State>, Request<ReqBody>)>,
-) -> Result<Response, io::Error>
-=======
 pub(super) async fn consume_open_file_result<ReqBody, ResBody, F>(
     open_file_result: Result<OpenFileOutput, std::io::Error>,
     fallback_and_request: Option<(&F, Context, Request<ReqBody>)>,
 ) -> Result<Response, std::io::Error>
->>>>>>> 9de6c2e8
 where
     F: Service<Request<ReqBody>, Response = Response<ResBody>, Error = Infallible> + Clone,
     ResBody: http_body::Body<Data = Bytes> + Send + Sync + 'static,
@@ -30,9 +23,11 @@
 {
     match open_file_result {
         Ok(OpenFileOutput::FileOpened(file_output)) => Ok(build_response(*file_output)),
+
         Ok(OpenFileOutput::Redirect { location }) => {
             let mut res = response_with_status(StatusCode::TEMPORARY_REDIRECT);
-            res.headers_mut().insert(header::LOCATION, location);
+            res.headers_mut()
+                .insert(rama_http_types::header::LOCATION, location);
             Ok(res)
         }
 
@@ -105,7 +100,7 @@
     fallback: &F,
     ctx: Context,
     req: Request<B>,
-) -> Result<Response, io::Error>
+) -> Result<Response, std::io::Error>
 where
     F: Service<Request<B>, Response = Response<FResBody>, Error = Infallible>,
     FResBody: http_body::Body<Data = Bytes, Error: Into<BoxError>> + Send + Sync + 'static,
