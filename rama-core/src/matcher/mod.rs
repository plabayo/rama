--- conflicted
+++ resolved
@@ -200,16 +200,10 @@
                 ) -> Result<Self::Output, Self::Error> {
                     let ($(([<M_ $T>], $T)),+, S) = &self.0;
                     $(
-<<<<<<< HEAD
+                        let mut ext = Extensions::new();
                         if [<M_ $T>].matches(Some(&mut ext), &input) {
                             input.extensions_mut().extend(ext);
                             return $T.serve(input).await;
-=======
-                        let mut ext = Extensions::new();
-                        if [<M_ $T>].matches(Some(&mut ext), &req) {
-                            req.extensions_mut().extend(ext);
-                            return $T.serve(req).await;
->>>>>>> 0e0e1fc0
                         }
                     )+
                     S.serve(input).await
