--- conflicted
+++ resolved
@@ -1060,7 +1060,94 @@
     fn extensions(&self) -> &Extensions;
 }
 
-<<<<<<< HEAD
+impl<T: HttpRequestParts> HttpRequestParts for &T {
+    fn method(&self) -> &Method {
+        (*self).method()
+    }
+
+    fn uri(&self) -> &Uri {
+        (*self).uri()
+    }
+
+    fn version(&self) -> Version {
+        (*self).version()
+    }
+
+    fn headers(&self) -> &HeaderMap<HeaderValue> {
+        (*self).headers()
+    }
+
+    fn extensions(&self) -> &Extensions {
+        (*self).extensions()
+    }
+}
+
+impl<T: HttpRequestParts> HttpRequestParts for &mut T {
+    fn method(&self) -> &Method {
+        (**self).method()
+    }
+
+    fn uri(&self) -> &Uri {
+        (**self).uri()
+    }
+
+    fn version(&self) -> Version {
+        (**self).version()
+    }
+
+    fn headers(&self) -> &HeaderMap<HeaderValue> {
+        (**self).headers()
+    }
+
+    fn extensions(&self) -> &Extensions {
+        (**self).extensions()
+    }
+}
+
+impl<Body> HttpRequestParts for Request<Body> {
+    fn method(&self) -> &Method {
+        self.method()
+    }
+
+    fn uri(&self) -> &Uri {
+        self.uri()
+    }
+
+    fn version(&self) -> Version {
+        self.version()
+    }
+
+    fn headers(&self) -> &HeaderMap<HeaderValue> {
+        self.headers()
+    }
+
+    fn extensions(&self) -> &Extensions {
+        self.extensions()
+    }
+}
+
+impl HttpRequestParts for Parts {
+    fn method(&self) -> &Method {
+        &self.method
+    }
+
+    fn uri(&self) -> &Uri {
+        &self.uri
+    }
+
+    fn version(&self) -> Version {
+        self.version
+    }
+
+    fn headers(&self) -> &HeaderMap<HeaderValue> {
+        &self.headers
+    }
+
+    fn extensions(&self) -> &Extensions {
+        &self.extensions
+    }
+}
+
 /// Same as [`HttpRequestParts`] but also adding mutable access
 pub trait HttpRequestPartsMut: HttpRequestParts {
     fn method_mut(&mut self) -> &mut Method;
@@ -1070,71 +1157,7 @@
     fn extensions_mut(&mut self) -> &mut Extensions;
 }
 
-impl<Body> HttpRequestParts for &Request<Body> {
-=======
-impl<T: HttpRequestParts> HttpRequestParts for &T {
->>>>>>> 85059f67
-    fn method(&self) -> &Method {
-        (*self).method()
-    }
-
-    fn uri(&self) -> &Uri {
-        (*self).uri()
-    }
-
-    fn version(&self) -> Version {
-        (*self).version()
-    }
-
-    fn headers(&self) -> &HeaderMap<HeaderValue> {
-        (*self).headers()
-    }
-
-    fn extensions(&self) -> &Extensions {
-        (*self).extensions()
-    }
-}
-
-<<<<<<< HEAD
-impl<Body> HttpRequestParts for Request<Body> {
-=======
-impl<T: HttpRequestParts> HttpRequestParts for &mut T {
->>>>>>> 85059f67
-    fn method(&self) -> &Method {
-        (**self).method()
-    }
-
-    fn uri(&self) -> &Uri {
-        (**self).uri()
-    }
-
-    fn version(&self) -> Version {
-        (**self).version()
-    }
-
-    fn headers(&self) -> &HeaderMap<HeaderValue> {
-        (**self).headers()
-    }
-
-    fn extensions(&self) -> &Extensions {
-        (**self).extensions()
-    }
-}
-
-<<<<<<< HEAD
-impl<Body> HttpRequestPartsMut for Request<Body> {
-=======
-/// Same as [`HttpRequestParts`] but also adding mutable access
-pub trait HttpRequestPartsMut: HttpRequestParts {
-    fn method_mut(&mut self) -> &mut Method;
-    fn uri_mut(&mut self) -> &mut Uri;
-    fn version_mut(&mut self) -> &mut Version;
-    fn headers_mut(&mut self) -> &mut HeaderMap<HeaderValue>;
-    fn extensions_mut(&mut self) -> &mut Extensions;
-}
-
 impl<T: HttpRequestPartsMut> HttpRequestPartsMut for &mut T {
->>>>>>> 85059f67
     fn method_mut(&mut self) -> &mut Method {
         (*self).method_mut()
     }
@@ -1156,29 +1179,7 @@
     }
 }
 
-impl<Body> HttpRequestParts for http::Request<Body> {
-    fn method(&self) -> &Method {
-        self.method()
-    }
-
-    fn uri(&self) -> &Uri {
-        self.uri()
-    }
-
-    fn version(&self) -> Version {
-        self.version()
-    }
-
-    fn headers(&self) -> &HeaderMap<HeaderValue> {
-        self.headers()
-    }
-
-    fn extensions(&self) -> &Extensions {
-        self.extensions()
-    }
-}
-
-impl<Body> HttpRequestPartsMut for http::Request<Body> {
+impl<Body> HttpRequestPartsMut for Request<Body> {
     fn method_mut(&mut self) -> &mut Method {
         self.method_mut()
     }
@@ -1197,28 +1198,6 @@
 
     fn extensions_mut(&mut self) -> &mut Extensions {
         self.extensions_mut()
-    }
-}
-
-impl HttpRequestParts for Parts {
-    fn method(&self) -> &Method {
-        &self.method
-    }
-
-    fn uri(&self) -> &Uri {
-        &self.uri
-    }
-
-    fn version(&self) -> Version {
-        self.version
-    }
-
-    fn headers(&self) -> &HeaderMap<HeaderValue> {
-        &self.headers
-    }
-
-    fn extensions(&self) -> &Extensions {
-        &self.extensions
     }
 }
 
